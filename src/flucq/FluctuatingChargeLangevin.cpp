--- conflicted
+++ resolved
@@ -141,15 +141,7 @@
          mol = info_->nextMolecule(i)) {
       for (atom = mol->beginFluctuatingCharge(j); atom != NULL;
            atom = mol->nextFluctuatingCharge(j)) {
-<<<<<<< HEAD
-
-        cvel = atom->getFlucQVel();
-        cfrc = atom->getFlucQFrc();
-        cmass = atom->getChargeMass();       
-
-=======
-        
->>>>>>> b95d02ac
+        
         randomForce = randNumGen_.randNorm(0, variance_ );
         atom->addFlucQFrc(randomForce);        
         
