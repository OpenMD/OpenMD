#ifndef INC_CharScanner_hpp__
#define INC_CharScanner_hpp__

/* ANTLR Translator Generator
 * Project led by Terence Parr at http://www.jGuru.com
 * Software rights: http://www.antlr.org/license.html
 *
 * $Id$
 */

#include <antlr/config.hpp>
<<<<<<< HEAD

#include <map>
=======
#include <cstdio>
#include <map>
#include <cstring>
>>>>>>> dbc11772

#ifdef HAS_NOT_CCTYPE_H
#include <ctype.h>
#else
#include <cctype>
#endif

#if ( _MSC_VER == 1200 )
// VC6 seems to need this
// note that this is not a standard C++ include file.
# include <stdio.h>
#endif

#include <antlr/TokenStream.hpp>
#include <antlr/RecognitionException.hpp>
#include <antlr/SemanticException.hpp>
#include <antlr/MismatchedCharException.hpp>
#include <antlr/InputBuffer.hpp>
#include <antlr/BitSet.hpp>
#include <antlr/LexerSharedInputState.hpp>

#ifdef ANTLR_CXX_SUPPORTS_NAMESPACE
namespace antlr {
#endif

class ANTLR_API CharScanner;

ANTLR_C_USING(tolower)

#ifdef ANTLR_REALLY_NO_STRCASECMP
// Apparently, neither strcasecmp nor stricmp is standard, and Codewarrior
// on the mac has neither...
inline int strcasecmp(const char *s1, const char *s2)
{
	while (true)
	{
		char  c1 = tolower(*s1++),
				c2 = tolower(*s2++);
		if (c1 < c2) return -1;
		if (c1 > c2) return 1;
		if (c1 == 0) return 0;
	}
}
#else
#ifdef NO_STRCASECMP
ANTLR_C_USING(stricmp)
#else
ANTLR_C_USING(strcasecmp)
#endif
#endif

/** Functor for the literals map
 */
class ANTLR_API CharScannerLiteralsLess : public ANTLR_USE_NAMESPACE(std)binary_function<ANTLR_USE_NAMESPACE(std)string,ANTLR_USE_NAMESPACE(std)string,bool> {
private:
	const CharScanner* scanner;
public:
#ifdef NO_TEMPLATE_PARTS
	CharScannerLiteralsLess() {} // not really used, definition to appease MSVC
#endif
	CharScannerLiteralsLess(const CharScanner* theScanner)
	: scanner(theScanner)
	{
	}
	bool operator() (const ANTLR_USE_NAMESPACE(std)string& x,const ANTLR_USE_NAMESPACE(std)string& y) const;
// defaults are good enough..
	//	CharScannerLiteralsLess(const CharScannerLiteralsLess&);
	//	CharScannerLiteralsLess& operator=(const CharScannerLiteralsLess&);
};

/** Superclass of generated lexers
 */
class ANTLR_API CharScanner : public TokenStream {
protected:
	typedef RefToken (*factory_type)();
public:
	CharScanner(InputBuffer& cb, bool case_sensitive );
	CharScanner(InputBuffer* cb, bool case_sensitive );
	CharScanner(const LexerSharedInputState& state, bool case_sensitive );

	virtual ~CharScanner()
	{
	}

	virtual int LA(unsigned int i);

	virtual void append(char c)
	{
		if (saveConsumedInput)
		{
			size_t l = text.length();

			if ((l%256) == 0)
				text.reserve(l+256);

			text.replace(l,0,&c,1);
		}
	}

	virtual void append(const ANTLR_USE_NAMESPACE(std)string& s)
	{
		if( saveConsumedInput )
			text += s;
	}

	virtual void commit()
	{
		inputState->getInput().commit();
	}

	/** called by the generated lexer to do error recovery, override to
	 * customize the behaviour.
	 */
	virtual void recover(const RecognitionException& ex, const BitSet& tokenSet)
	{
		consume();
		consumeUntil(tokenSet);
	}

	virtual void consume()
	{
		if (inputState->guessing == 0)
		{
			int c = LA(1);
			if (caseSensitive)
			{
				append(c);
			}
			else
			{
				// use input.LA(), not LA(), to get original case
				// CharScanner.LA() would toLower it.
				append(inputState->getInput().LA(1));
			}

			// RK: in a sense I don't like this automatic handling.
			if (c == '\t')
				tab();
			else
				inputState->column++;
		}
		inputState->getInput().consume();
	}

	/** Consume chars until one matches the given char */
	virtual void consumeUntil(int c)
	{
		for(;;)
		{
			int la_1 = LA(1);
			if( la_1 == EOF_CHAR || la_1 == c )
				break;
			consume();
		}
	}

	/** Consume chars until one matches the given set */
	virtual void consumeUntil(const BitSet& set)
	{
		for(;;)
		{
			int la_1 = LA(1);
			if( la_1 == EOF_CHAR || set.member(la_1) )
				break;
			consume();
		}
	}

	/// Mark the current position and return a id for it
	virtual unsigned int mark()
	{
		return inputState->getInput().mark();
	}
	/// Rewind the scanner to a previously marked position
	virtual void rewind(unsigned int pos)
	{
		inputState->getInput().rewind(pos);
	}

	/// See if input contains character 'c' throw MismatchedCharException if not
	virtual void match(int c)
	{
		int la_1 = LA(1);
		if ( la_1 != c )
			throw MismatchedCharException(la_1, c, false, this);
		consume();
	}

	/** See if input contains element from bitset b
	 * throw MismatchedCharException if not
	 */
	virtual void match(const BitSet& b)
	{
		int la_1 = LA(1);

		if ( !b.member(la_1) )
			throw MismatchedCharException( la_1, b, false, this );
		consume();
	}

	/** See if input contains string 's' throw MismatchedCharException if not
	 * @note the string cannot match EOF
	 */
	virtual void match( const char* s )
	{
		while( *s != '\0' )
		{
			// the & 0xFF is here to prevent sign extension lateron
			int la_1 = LA(1), c = (*s++ & 0xFF);

			if ( la_1 != c )
				throw MismatchedCharException(la_1, c, false, this);

			consume();
		}
	}
	/** See if input contains string 's' throw MismatchedCharException if not
	 * @note the string cannot match EOF
	 */
	virtual void match(const ANTLR_USE_NAMESPACE(std)string& s)
	{
		size_t len = s.length();

		for (size_t i = 0; i < len; i++)
		{
			// the & 0xFF is here to prevent sign extension lateron
			int la_1 = LA(1), c = (s[i] & 0xFF);

			if ( la_1 != c )
				throw MismatchedCharException(la_1, c, false, this);

			consume();
		}
	}
	/** See if input does not contain character 'c'
	 * throw MismatchedCharException if not
	 */
	virtual void matchNot(int c)
	{
		int la_1 = LA(1);

		if ( la_1 == c )
			throw MismatchedCharException(la_1, c, true, this);

		consume();
	}
	/** See if input contains character in range c1-c2
	 * throw MismatchedCharException if not
	 */
	virtual void matchRange(int c1, int c2)
	{
		int la_1 = LA(1);

		if ( la_1 < c1 || la_1 > c2 )
			throw MismatchedCharException(la_1, c1, c2, false, this);

		consume();
	}

	virtual bool getCaseSensitive() const
	{
		return caseSensitive;
	}

	virtual void setCaseSensitive(bool t)
	{
		caseSensitive = t;
	}

	virtual bool getCaseSensitiveLiterals() const=0;

	/// Get the line the scanner currently is in (starts at 1)
	virtual int getLine() const
	{
		return inputState->line;
	}

	/// set the line number
	virtual void setLine(int l)
	{
		inputState->line = l;
	}

	/// Get the column the scanner currently is in (starts at 1)
	virtual int getColumn() const
	{
		return inputState->column;
	}
	/// set the column number
	virtual void setColumn(int c)
	{
		inputState->column = c;
	}

	/// get the filename for the file currently used
	virtual const ANTLR_USE_NAMESPACE(std)string& getFilename() const
	{
		return inputState->filename;
	}
	/// Set the filename the scanner is using (used in error messages)
	virtual void setFilename(const ANTLR_USE_NAMESPACE(std)string& f)
	{
		inputState->filename = f;
	}

	virtual bool getCommitToPath() const
	{
		return commitToPath;
	}

	virtual void setCommitToPath(bool commit)
	{
		commitToPath = commit;
	}

	/** return a copy of the current text buffer */
	virtual const ANTLR_USE_NAMESPACE(std)string& getText() const
	{
		return text;
	}

	virtual void setText(const ANTLR_USE_NAMESPACE(std)string& s)
	{
		text = s;
	}

	virtual void resetText()
	{
		text = "";
		inputState->tokenStartColumn = inputState->column;
		inputState->tokenStartLine = inputState->line;
	}

	virtual RefToken getTokenObject() const
	{
		return _returnToken;
	}

	/** Used to keep track of line breaks, needs to be called from
	 * within generated lexers when a \n \r is encountered.
	 */
	virtual void newline()
	{
		++inputState->line;
		inputState->column = 1;
	}

	/** Advance the current column number by an appropriate amount according
	 * to the tabsize. This method needs to be explicitly called from the
	 * lexer rules encountering tabs.
	 */
	virtual void tab()
	{
		int c = getColumn();
		int nc = ( ((c-1)/tabsize) + 1) * tabsize + 1;      // calculate tab stop
		setColumn( nc );
	}
	/// set the tabsize. Returns the old tabsize
	int setTabsize( int size )
	{
		int oldsize = tabsize;
		tabsize = size;
		return oldsize;
	}
	/// Return the tabsize used by the scanner
	int getTabSize() const
	{
		return tabsize;
	}

	/** Report exception errors caught in nextToken() */
	virtual void reportError(const RecognitionException& e);

	/** Parser error-reporting function can be overridden in subclass */
	virtual void reportError(const ANTLR_USE_NAMESPACE(std)string& s);

	/** Parser warning-reporting function can be overridden in subclass */
	virtual void reportWarning(const ANTLR_USE_NAMESPACE(std)string& s);

	virtual InputBuffer& getInputBuffer()
	{
		return inputState->getInput();
	}

	virtual LexerSharedInputState getInputState()
	{
		return inputState;
	}

	/** set the input state for the lexer.
	 * @note state is a reference counted object, hence no reference */
	virtual void setInputState(LexerSharedInputState state)
	{
		inputState = state;
	}

	/// Set the factory for created tokens
	virtual void setTokenObjectFactory(factory_type factory)
	{
		tokenFactory = factory;
	}

	/** Test the token text against the literals table
	 * Override this method to perform a different literals test
	 */
	virtual int testLiteralsTable(int ttype) const
	{
		ANTLR_USE_NAMESPACE(std)map<ANTLR_USE_NAMESPACE(std)string,int,CharScannerLiteralsLess>::const_iterator i = literals.find(text);
		if (i != literals.end())
			ttype = (*i).second;
		return ttype;
	}

	/** Test the text passed in against the literals table
	 * Override this method to perform a different literals test
	 * This is used primarily when you want to test a portion of
	 * a token
	 */
	virtual int testLiteralsTable(const ANTLR_USE_NAMESPACE(std)string& txt,int ttype) const
	{
		ANTLR_USE_NAMESPACE(std)map<ANTLR_USE_NAMESPACE(std)string,int,CharScannerLiteralsLess>::const_iterator i = literals.find(txt);
		if (i != literals.end())
			ttype = (*i).second;
		return ttype;
	}

	/// Override this method to get more specific case handling
	virtual int toLower(int c) const
	{
		// test on EOF_CHAR for buggy (?) STLPort tolower (or HPUX tolower?)
		// also VC++ 6.0 does this. (see fix 422 (is reverted by this fix)
		// this one is more structural. Maybe make this configurable.
		return (c == EOF_CHAR ? EOF_CHAR : tolower(c));
	}

	/** This method is called by YourLexer::nextToken() when the lexer has
	 *  hit EOF condition.  EOF is NOT a character.
	 *  This method is not called if EOF is reached during
	 *  syntactic predicate evaluation or during evaluation
	 *  of normal lexical rules, which presumably would be
	 *  an IOException.  This traps the "normal" EOF condition.
	 *
	 *  uponEOF() is called after the complete evaluation of
	 *  the previous token and only if your parser asks
	 *  for another token beyond that last non-EOF token.
	 *
	 *  You might want to throw token or char stream exceptions
	 *  like: "Heh, premature eof" or a retry stream exception
	 *  ("I found the end of this file, go back to referencing file").
	 */
	virtual void uponEOF()
	{
	}

	/// Methods used to change tracing behavior
	virtual void traceIndent();
	virtual void traceIn(const char* rname);
	virtual void traceOut(const char* rname);

#ifndef NO_STATIC_CONSTS
	static const int EOF_CHAR = EOF;
#else
	enum {
		EOF_CHAR = EOF
	};
#endif
protected:
	ANTLR_USE_NAMESPACE(std)string text; ///< Text of current token
 	/// flag indicating wether consume saves characters
	bool saveConsumedInput;
	factory_type tokenFactory;				///< Factory for tokens
	bool caseSensitive; 						///< Is this lexer case sensitive
	ANTLR_USE_NAMESPACE(std)map<ANTLR_USE_NAMESPACE(std)string,int,CharScannerLiteralsLess> literals; // set by subclass

	RefToken _returnToken;		///< used to return tokens w/o using return val

	/// Input state, gives access to input stream, shared among different lexers
	LexerSharedInputState inputState;

	/** Used during filter mode to indicate that path is desired.
	 * A subsequent scan error will report an error as usual
	 * if acceptPath=true;
	 */
	bool commitToPath;

	int tabsize; 	///< tab size the scanner uses.

	/// Create a new RefToken of type t
	virtual RefToken makeToken(int t)
	{
		RefToken tok = tokenFactory();
		tok->setType(t);
		tok->setColumn(inputState->tokenStartColumn);
		tok->setLine(inputState->tokenStartLine);
		return tok;
	}

	/** Tracer class, used when -traceLexer is passed to antlr
	 */
	class Tracer {
	private:
		CharScanner* parser;
		const char* text;

		Tracer(const Tracer& other); 					// undefined
		Tracer& operator=(const Tracer& other); 	// undefined
	public:
		Tracer( CharScanner* p,const char* t )
		: parser(p), text(t)
		{
			parser->traceIn(text);
		}
		~Tracer()
		{
			parser->traceOut(text);
		}
	};

	int traceDepth;
private:
	CharScanner( const CharScanner& other ); 			  		// undefined
	CharScanner& operator=( const CharScanner& other );	// undefined

#ifndef NO_STATIC_CONSTS
	static const int NO_CHAR = 0;
#else
	enum {
		NO_CHAR = 0
	};
#endif
};

inline int CharScanner::LA(unsigned int i)
{
	int c = inputState->getInput().LA(i);

	if ( caseSensitive )
		return c;
	else
		return toLower(c);	// VC 6 tolower bug caught in toLower.
}

inline bool CharScannerLiteralsLess::operator() (const ANTLR_USE_NAMESPACE(std)string& x,const ANTLR_USE_NAMESPACE(std)string& y) const
{
	if (scanner->getCaseSensitiveLiterals())
		return ANTLR_USE_NAMESPACE(std)less<ANTLR_USE_NAMESPACE(std)string>()(x,y);
	else
	{
#ifdef NO_STRCASECMP
		return (stricmp(x.c_str(),y.c_str())<0);
#else
		return (strcasecmp(x.c_str(),y.c_str())<0);
#endif
	}
}

#ifdef ANTLR_CXX_SUPPORTS_NAMESPACE
}
#endif

#endif //INC_CharScanner_hpp__<|MERGE_RESOLUTION|>--- conflicted
+++ resolved
@@ -9,14 +9,9 @@
  */
 
 #include <antlr/config.hpp>
-<<<<<<< HEAD
-
-#include <map>
-=======
 #include <cstdio>
 #include <map>
 #include <cstring>
->>>>>>> dbc11772
 
 #ifdef HAS_NOT_CCTYPE_H
 #include <ctype.h>
