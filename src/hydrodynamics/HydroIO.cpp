/*
 * Copyright (c) 2004-present, The University of Notre Dame. All rights
 * reserved.
 *
 * Redistribution and use in source and binary forms, with or without
 * modification, are permitted provided that the following conditions are met:
 *
 * 1. Redistributions of source code must retain the above copyright notice,
 *    this list of conditions and the following disclaimer.
 *
 * 2. Redistributions in binary form must reproduce the above copyright notice,
 *    this list of conditions and the following disclaimer in the documentation
 *    and/or other materials provided with the distribution.
 *
 * 3. Neither the name of the copyright holder nor the names of its
 *    contributors may be used to endorse or promote products derived from
 *    this software without specific prior written permission.
 *
 * THIS SOFTWARE IS PROVIDED BY THE COPYRIGHT HOLDERS AND CONTRIBUTORS "AS IS"
 * AND ANY EXPRESS OR IMPLIED WARRANTIES, INCLUDING, BUT NOT LIMITED TO, THE
 * IMPLIED WARRANTIES OF MERCHANTABILITY AND FITNESS FOR A PARTICULAR PURPOSE
 * ARE DISCLAIMED. IN NO EVENT SHALL THE COPYRIGHT HOLDER OR CONTRIBUTORS BE
 * LIABLE FOR ANY DIRECT, INDIRECT, INCIDENTAL, SPECIAL, EXEMPLARY, OR
 * CONSEQUENTIAL DAMAGES (INCLUDING, BUT NOT LIMITED TO, PROCUREMENT OF
 * SUBSTITUTE GOODS OR SERVICES; LOSS OF USE, DATA, OR PROFITS; OR BUSINESS
 * INTERRUPTION) HOWEVER CAUSED AND ON ANY THEORY OF LIABILITY, WHETHER IN
 * CONTRACT, STRICT LIABILITY, OR TORT (INCLUDING NEGLIGENCE OR OTHERWISE)
 * ARISING IN ANY WAY OUT OF THE USE OF THIS SOFTWARE, EVEN IF ADVISED OF THE
 * POSSIBILITY OF SUCH DAMAGE.
 *
 * SUPPORT OPEN SCIENCE!  If you use OpenMD or its source code in your
 * research, please cite the appropriate papers when you publish your
 * work.  Good starting points are:
 *
 * [1] Meineke, et al., J. Comp. Chem. 26, 252-271 (2005).
 * [2] Fennell & Gezelter, J. Chem. Phys. 124, 234104 (2006).
 * [3] Sun, Lin & Gezelter, J. Chem. Phys. 128, 234107 (2008).
 * [4] Vardeman, Stocker & Gezelter, J. Chem. Theory Comput. 7, 834 (2011).
 * [5] Kuang & Gezelter, Mol. Phys., 110, 691-701 (2012).
 * [6] Lamichhane, Gezelter & Newman, J. Chem. Phys. 141, 134109 (2014).
 * [7] Lamichhane, Newman & Gezelter, J. Chem. Phys. 141, 134110 (2014).
 * [8] Bhattarai, Newman & Gezelter, Phys. Rev. B 99, 094106 (2019).
 */

#include "hydrodynamics/HydroIO.hpp"

#include <fstream>
#include <iomanip>

#include "utils/simError.h"

using namespace std;

namespace OpenMD {

  HydroIO::~HydroIO() {}

  void HydroIO::openWriter(std::ostream& os) {
    std::string h = "OpenMD-Hydro";
#if defined(NLOHMANN_JSON)
    j_[h]       = ordered_json::array();
    writerOpen_ = true;
#elif defined(RAPID_JSON)
    osw_ = new OStreamWrapper(os);
    w_.Reset(*osw_);
    writerOpen_ = true;

    w_.SetMaxDecimalPlaces(7);
    w_.SetIndent(' ', 2);

    w_.StartObject();
    w_.Key(h.c_str());
    w_.StartArray();
#endif
  }

  void HydroIO::writeHydroProp(HydroProp* hp, RealType viscosity,
                               RealType temperature, std::ostream& os) {
    if (!writerOpen_) openWriter(os);

    std::string h    = "OpenMD-Hydro";
    std::string name = hp->getName();
    Vector3d cor     = hp->getCenterOfResistance();
    Mat6x6d Xi       = hp->getResistanceTensor();
    Vector3d cod     = hp->getCenterOfDiffusion(temperature);
    Mat6x6d Xid      = hp->getDiffusionTensorAtPos(cod, temperature);
    Vector3d cop     = hp->getCenterOfPitch();
    Mat3x3d pitchAxes;
    Vector3d pitches;
    RealType pitchScalar;

    hp->pitchAxes(pitchAxes, pitches, pitchScalar);

#if defined(NLOHMANN_JSON)

    ordered_json o;
    o["name"]               = name;
    o["viscosity"]          = viscosity;
    o["centerOfResistance"] = {cor[0], cor[1], cor[2]};
    o["resistanceTensor"]   = json::array();

    for (unsigned int i = 0; i < 6; i++) {
      o["resistanceTensor"][i] = {Xi(i, 0), Xi(i, 1), Xi(i, 2),
                                  Xi(i, 3), Xi(i, 4), Xi(i, 5)};
    }

    o["temperature"]       = temperature;
    o["centerOfDiffusion"] = {cod[0], cod[1], cod[2]};
    o["diffusionTensor"]   = json::array();

    for (unsigned int i = 0; i < 6; i++) {
      o["diffusionTensor"][i] = {Xid(i, 0), Xid(i, 1), Xid(i, 2),
                                 Xid(i, 3), Xid(i, 4), Xid(i, 5)};
    }

    o["pitch"]         = pitchScalar;
    o["centerOfPitch"] = {cop[0], cop[1], cop[2]};
    o["pitches"]       = {pitches[0], pitches[1], pitches[2]};

    o["pitchAxes"] = json::array();
    for (unsigned int i = 0; i < 3; i++) {
      o["pitchAxes"][i] = {pitchAxes(i, 0), pitchAxes(i, 1), pitchAxes(i, 2)};
    }

    j_[h].push_back(o);

#elif defined(RAPID_JSON)

    w_.StartObject();
    w_.Key("name");
    w_.String(name.c_str());

    w_.Key("viscosity");
    w_.Double(viscosity);
    w_.Key("centerOfResistance");
    w_.StartArray();
    w_.SetFormatOptions(kFormatSingleLineArray);

    for (unsigned i = 0; i < 3; i++)
      w_.Double(cor[i]);
    w_.EndArray();
    w_.SetFormatOptions(kFormatDefault);

    w_.Key("resistanceTensor");
    w_.StartArray();
    for (unsigned i = 0; i < 6; i++) {
      w_.StartArray();
      w_.SetFormatOptions(kFormatSingleLineArray);

      for (unsigned j = 0; j < 6; j++) {
        w_.Double(Xi(i, j));
      }
      w_.EndArray();
      w_.SetFormatOptions(kFormatDefault);
    }
    w_.EndArray();

    w_.Key("temperature");
    w_.Double(temperature);
    w_.Key("centerOfDiffusion");
    w_.StartArray();
    w_.SetFormatOptions(kFormatSingleLineArray);

    for (unsigned i = 0; i < 3; i++)
      w_.Double(cod[i]);
    w_.EndArray();
    w_.SetFormatOptions(kFormatDefault);

    w_.Key("diffusionTensor");
    w_.StartArray();
    for (unsigned i = 0; i < 6; i++) {
      w_.StartArray();
      w_.SetFormatOptions(kFormatSingleLineArray);

      for (unsigned j = 0; j < 6; j++) {
        w_.Double(Xid(i, j));
      }
      w_.EndArray();
      w_.SetFormatOptions(kFormatDefault);
    }
    w_.EndArray();

    w_.Key("pitch");
    w_.Double(pitchScalar);
    w_.Key("centerOfPitch");
    w_.StartArray();
    w_.SetFormatOptions(kFormatSingleLineArray);

    for (unsigned i = 0; i < 3; i++)
      w_.Double(cop[i]);
    w_.EndArray();
    w_.SetFormatOptions(kFormatDefault);

    w_.Key("pitchAxes");
    w_.StartArray();
    for (unsigned i = 0; i < 3; i++) {
      w_.StartArray();
      w_.SetFormatOptions(kFormatSingleLineArray);
      for (unsigned j = 0; j < 3; j++) {
        w_.Double(pitchAxes(i, j));
      }
      w_.EndArray();
      w_.SetFormatOptions(kFormatDefault);
    }
    w_.EndArray();

    w_.EndObject();
#endif
  }

  void HydroIO::closeWriter(std::ostream& os) {
#if defined(NLOHMANN_JSON)
    os << j_.dump(2) << std::endl;
#elif defined(RAPID_JSON)
    w_.EndArray();
    w_.EndObject();
    delete osw_;
#endif
<<<<<<< HEAD
=======
    writerOpen_ = false;
>>>>>>> cfa1ce93
  }

  map<string, HydroProp*> HydroIO::parseHydroFile(const string& f) {
    map<string, HydroProp*> props;

    ifstream ifs(f);

    if (!ifs.good()) {
      snprintf(painCave.errMsg, MAX_SIM_ERROR_MSG_LENGTH,
               "HydroIO: Cannot open file: %s\n", f.c_str());
      painCave.isFatal = 1;
      simError();
    }

#if defined(NLOHMANN_JSON)
    json ij = json::parse(ifs);

    auto& entries = ij["OpenMD-Hydro"];

    for (auto& entry : entries) {
      HydroProp* hp = new HydroProp();
      std::string name;
      Vector3d cor;
      Mat6x6d Xi;

      name = entry["name"].get<std::string>();

      for (unsigned int i = 0; i < 3; i++) {
        cor[i] = entry["centerOfResistance"].get<vector<RealType>>()[i];
      }

      for (unsigned int i = 0; i < 6; i++) {
        for (unsigned int j = 0; j < 6; j++) {
          Xi(i, j) =
              entry["resistanceTensor"].get<vector<vector<RealType>>>()[i][j];
        }
      }

      hp->setName(name);
      hp->setCenterOfResistance(cor);
      hp->setResistanceTensor(Xi);
      props.insert(map<string, HydroProp*>::value_type(name, hp));
    }
#elif defined(RAPID_JSON)
    // Parse entire file into memory once, then reuse d_ for subsequent
    // hydroProps.

    if (ifs.peek() != EOF) {
      rapidjson::IStreamWrapper isw(ifs);
      d_.ParseStream(isw);
      if (d_.HasParseError()) {
        snprintf(painCave.errMsg, MAX_SIM_ERROR_MSG_LENGTH,
                 "HydroIO: JSON parse error in file %s\n"
                 "\tError: %zu : %s\n",
                 f.c_str(), d_.GetErrorOffset(),
                 rapidjson::GetParseError_En(d_.GetParseError()));
        painCave.isFatal = 1;
        simError();
      }
      if (!d_.IsObject()) {
        snprintf(painCave.errMsg, MAX_SIM_ERROR_MSG_LENGTH,
                 "HydroIO: OpenMD-Hydro should be a single object.\n");
        painCave.isFatal = 1;
        simError();
      }
      // OpenMD-Hydro has a single object, but check that it's really
      // OpenMD-Hydro
      if (!d_.HasMember("OpenMD-Hydro")) {
        snprintf(painCave.errMsg, MAX_SIM_ERROR_MSG_LENGTH,
                 "HydroIO: File %s does not have a OpenMD-Hydro object.\n",
                 f.c_str());
        painCave.isFatal = 1;
        simError();
      }
    }
    const Value& entries = d_["OpenMD-Hydro"];
    for (auto& entry : entries.GetArray()) {
      HydroProp* hp = new HydroProp();
      std::string name;
      Vector3d cor;
      Mat6x6d Xi;

      name = entry["name"].GetString();

      for (unsigned int i = 0; i < 3; i++) {
        cor[i] = entry["centerOfResistance"][i].GetDouble();
      }

      for (unsigned int i = 0; i < 6; i++) {
        for (unsigned int j = 0; j < 6; j++) {
          Xi(i, j) = entry["resistanceTensor"][i][j].GetDouble();
        }
      }

      hp->setName(name);
      hp->setCenterOfResistance(cor);
      hp->setResistanceTensor(Xi);
      props.insert(map<string, HydroProp*>::value_type(name, hp));
    }
#endif
    return props;
  }

  void HydroIO::interpretHydroProp(HydroProp* hp, RealType viscosity,
                                   RealType temperature) {
    Vector3d ror = hp->getCenterOfResistance();

    Mat6x6d Xi;
    Xi = hp->getResistanceTensor();
    Mat3x3d Xirtt;
    Mat3x3d Xirrt;
    Mat3x3d Xirtr;
    Mat3x3d Xirrr;

    Xi.getSubMatrix(0, 0, Xirtt);
    Xi.getSubMatrix(0, 3, Xirrt);
    Xi.getSubMatrix(3, 0, Xirtr);
    Xi.getSubMatrix(3, 3, Xirrr);

    Mat6x6d Dr;
    Dr = hp->getDiffusionTensor(temperature);

    Mat3x3d Drtt;
    Mat3x3d Drrt;
    Mat3x3d Drtr;
    Mat3x3d Drrr;

    Dr.getSubMatrix(0, 0, Drtt);
    Dr.getSubMatrix(0, 3, Drrt);
    Dr.getSubMatrix(3, 0, Drtr);
    Dr.getSubMatrix(3, 3, Drrr);

    std::cout << "\n";
    std::cout << "-----------------------------------------\n";
    std::cout << "viscosity = " << viscosity << " Poise" << std::endl;
    std::cout << "temperature = " << temperature << " K" << std::endl;
    std::cout << "-----------------------------------------\n";
    std::cout << "The centers are based on the elements generated by Hydro "
              << std::endl;
    std::cout << "which have been placed in an .xyz or .stl file." << std::endl;
    std::cout << "They are not based on the geometry in the .omd file.\n"
              << std::endl;
    std::cout << "-----------------------------------------\n\n";
    std::cout << "Center of resistance :" << std::endl;
    std::cout << ror << "\n" << std::endl;
    std::cout << "-----------------------------------------\n\n";
    std::cout << "Resistance tensor at center of resistance\n" << std::endl;
    std::cout << "translation [kcal.fs/(mol.A^2)]:" << std::endl;
    std::cout << Xirtt << std::endl;
    std::cout << "rotation-translation [kcal.fs/(mol.A.radian)]:" << std::endl;
    std::cout << Xirtr.transpose() << std::endl;
    std::cout << "translation-rotation [kcal.fs/(mol.A.radian)]:" << std::endl;
    std::cout << Xirtr << std::endl;
    std::cout << "rotation [kcal.fs/(mol.radian^2)]:" << std::endl;
    std::cout << Xirrr << std::endl;
    std::cout << "-----------------------------------------\n\n";
    std::cout << "Diffusion tensor at center of resistance\n" << std::endl;
    std::cout << "translation (A^2 / fs):" << std::endl;
    std::cout << Drtt << std::endl;
    std::cout << "rotation-translation (A.radian / fs):" << std::endl;
    std::cout << Drrt << std::endl;
    std::cout << "translation-rotation (A.radian / fs):" << std::endl;
    std::cout << Drtr << std::endl;
    std::cout << "rotation (radian^2 / fs):" << std::endl;
    std::cout << Drrr << std::endl;
    std::cout << "-----------------------------------------\n\n";

    // calculate center of diffusion using the same arbitrary origin as above
    // (from the generated geometry file .xyz)

    Vector3d cod = hp->getCenterOfDiffusion(temperature);
    Mat6x6d Xid  = hp->getResistanceTensorAtPos(cod);

    Mat3x3d Xidtt;
    Mat3x3d Xidrt;
    Mat3x3d Xidtr;
    Mat3x3d Xidrr;

    Xid.getSubMatrix(0, 0, Xidtt);
    Xid.getSubMatrix(0, 3, Xidrt);
    Xid.getSubMatrix(3, 0, Xidtr);
    Xid.getSubMatrix(3, 3, Xidrr);

    // calculate Diffusion Tensor at center of diffusion
    Mat6x6d Dd = hp->getDiffusionTensorAtPos(cod, temperature);

    Mat3x3d Ddtt;
    Mat3x3d Ddtr;
    Mat3x3d Ddrt;
    Mat3x3d Ddrr;

    Dd.getSubMatrix(0, 0, Ddtt);
    Dd.getSubMatrix(0, 3, Ddrt);
    Dd.getSubMatrix(3, 0, Ddtr);
    Dd.getSubMatrix(3, 3, Ddrr);

    std::cout << "Center of diffusion: " << std::endl;
    std::cout << cod << "\n" << std::endl;
    std::cout << "-----------------------------------------\n\n";
    std::cout << "Diffusion tensor at center of diffusion \n " << std::endl;
    std::cout << "translation (A^2 / fs) :" << std::endl;
    std::cout << Ddtt << std::endl;
    std::cout << "rotation-translation (A.radian / fs):" << std::endl;
    std::cout << Ddtr.transpose() << std::endl;
    std::cout << "translation-rotation (A.radian / fs):" << std::endl;
    std::cout << Ddtr << std::endl;
    std::cout << "rotation (radian^2 / fs):" << std::endl;
    std::cout << Ddrr << std::endl;
    std::cout << "-----------------------------------------\n\n";
    std::cout << "Resistance tensor at center of diffusion \n " << std::endl;
    std::cout << "translation [kcal.fs/(mol.A^2)]:" << std::endl;
    std::cout << Xidtt << std::endl;
    std::cout << "rotation-translation [kcal.fs/(mol.A.radian)]:" << std::endl;
    std::cout << Xidrt << std::endl;
    std::cout << "translation-rotation [kcal.fs/(mol.A.radian)]:" << std::endl;
    std::cout << Xidtr << std::endl;
    std::cout << "rotation [kcal.fs/(mol.radian^2)]:" << std::endl;
    std::cout << Xidrr << std::endl;
    std::cout << "-----------------------------------------\n\n";
  }
}  // namespace OpenMD<|MERGE_RESOLUTION|>--- conflicted
+++ resolved
@@ -216,10 +216,7 @@
     w_.EndObject();
     delete osw_;
 #endif
-<<<<<<< HEAD
-=======
     writerOpen_ = false;
->>>>>>> cfa1ce93
   }
 
   map<string, HydroProp*> HydroIO::parseHydroFile(const string& f) {
