/*
 * Copyright (c) 2004-2021 The University of Notre Dame. All Rights Reserved.
 *
 * The University of Notre Dame grants you ("Licensee") a
 * non-exclusive, royalty free, license to use, modify and
 * redistribute this software in source and binary code form, provided
 * that the following conditions are met:
 *
 * 1. Redistributions of source code must retain the above copyright
 *    notice, this list of conditions and the following disclaimer.
 *
 * 2. Redistributions in binary form must reproduce the above copyright
 *    notice, this list of conditions and the following disclaimer in the
 *    documentation and/or other materials provided with the
 *    distribution.
 *
 * This software is provided "AS IS," without a warranty of any
 * kind. All express or implied conditions, representations and
 * warranties, including any implied warranty of merchantability,
 * fitness for a particular purpose or non-infringement, are hereby
 * excluded.  The University of Notre Dame and its licensors shall not
 * be liable for any damages suffered by licensee as a result of
 * using, modifying or distributing the software or its
 * derivatives. In no event will the University of Notre Dame or its
 * licensors be liable for any lost revenue, profit or data, or for
 * direct, indirect, special, consequential, incidental or punitive
 * damages, however caused and regardless of the theory of liability,
 * arising out of the use of or inability to use software, even if the
 * University of Notre Dame has been advised of the possibility of
 * such damages.
 *
 * SUPPORT OPEN SCIENCE!  If you use OpenMD or its source code in your
 * research, please cite the appropriate papers when you publish your
 * work.  Good starting points are:
 *
 * [1] Meineke, et al., J. Comp. Chem. 26, 252-271 (2005).
 * [2] Fennell & Gezelter, J. Chem. Phys. 124, 234104 (2006).
 * [3] Sun, Lin & Gezelter, J. Chem. Phys. 128, 234107 (2008).
 * [4] Vardeman, Stocker & Gezelter, J. Chem. Theory Comput. 7, 834 (2011).
 * [5] Kuang & Gezelter, Mol. Phys., 110, 691-701 (2012).
 * [6] Lamichhane, Gezelter & Newman, J. Chem. Phys. 141, 134109 (2014).
 * [7] Lamichhane, Newman & Gezelter, J. Chem. Phys. 141, 134110 (2014).
 * [8] Bhattarai, Newman & Gezelter, Phys. Rev. B 99, 094106 (2019).
 */

#include "hydrodynamics/BeadModel.hpp"
#include "hydrodynamics/CompositeShape.hpp"
#include "hydrodynamics/Ellipsoid.hpp"
#include "hydrodynamics/Sphere.hpp"
#include "math/DynamicRectMatrix.hpp"
#include "math/LU.hpp"
#include "math/SquareMatrix3.hpp"
#include "utils/Constants.hpp"
#include "utils/simError.h"

namespace OpenMD {
<<<<<<< HEAD

  /**
   * References:
   *
   * For the General Hydro Framework:  
   * Beatriz Carrasco and Jose Gracia de la Torre; "Hydrodynamic
   * Properties of Rigid Particles: Comparison of Different Modeling
   * and Computational Procedures", Biophysical Journal, 75(6), 3044,
   * 1999
   *
   * Xiuquan Sun, Teng Lin, and J. Daniel Gezelter; "Langevin dynamics
   * for rigid bodies of arbitrary shape", J. Chem. Phys. 128, 234107
   * (2008)
   *
   * For overlapping beads and overlapping volume: 
   *
   * Beatriz Carrasco and Jose Garcia de la Torre and Peter Zipper;
   * "Calculation of hydrodynamic properties of macromolecular bead
   * models with overlapping spheres", Eur Biophys J (1999) 28:
   * 510-515
   *
   * For overlapping volume between two spherical beads:
   * http://mathworld.wolfram.com/Sphere-SphereIntersection.html 
   *
   * For non-overlapping and overlapping translation-translation
   * mobility tensors:
   *
   * Zuk, P. J., E. Wajnryb, K. A. Mizerski, and P. Szymczak;
   * “Rotne–Prager–Yamakawa Approximation for Different-Sized
   * Particles in Application to Macromolecular Bead Models.”, Journal
   * of Fluid Mechanics, 741 (2014) 
   *
   * For distinctions between centers of resistance and diffusion:
   * Steven Harvey and Jose Garcia de la Torre; "Coordinate Systems
   * for Modeling the Hydrodynamic Resistance and Diffusion
   * Coefficients of Irregularly Shaped Rigid Macromolecules",
   * Macromolecules 1980 13 (4), 960-964
   **/
  BeadModel::BeadModel() : ApproximateModel() { volumeOverlap_ = 0.0; }

  void BeadModel::checkElement(std::size_t i) {
    // checking if the radius is a non-negative value.
    if (elements_[i].radius < 0) {
      snprintf(painCave.errMsg, MAX_SIM_ERROR_MSG_LENGTH,
	      "BeadModel::checkElement: There is a bead with a negative radius.\n"
	      "\tStarting from index 0, check bead (%lu).\n", i);
      painCave.isFatal = 1;
      simError();
=======
  bool BeadModel::createBeads(std::vector<BeadParam>& beads) {
    if (sd_->isAtom()) {
      if (!createSingleBead(static_cast<Atom*>(sd_), beads)) {
        snprintf(painCave.errMsg, MAX_SIM_ERROR_MSG_LENGTH,
                "BeadModel::createBeads Error: GayBerne and other "
                "non-spherical atoms should use the RoughShell model\n");
        painCave.severity = OPENMD_ERROR;
        painCave.isFatal  = 1;
        simError();
        return false;
      }
    } else if (sd_->isRigidBody()) {
      RigidBody* rb = static_cast<RigidBody*>(sd_);
      std::vector<Atom*>::iterator ai;
      Atom* atom;
      for (atom = rb->beginAtom(ai); atom != NULL; atom = rb->nextAtom(ai)) {
        if (!createSingleBead(atom, beads)) {
          snprintf(painCave.errMsg, MAX_SIM_ERROR_MSG_LENGTH,
                  "BeadModel::createBeads Error: GayBerne and other "
                  "non-spherical atoms should use the RoughShell model\n");
          painCave.severity = OPENMD_ERROR;
          painCave.isFatal  = 1;
          simError();
          return false;
        }
      }
>>>>>>> dd05c069
    }
    // if the bead's radius is below 1.0e-14, substitute by 1.0e-14;
    // to avoid problem in the self-interaction part (i.e., to not divide by
    // zero)
    if (elements_[i].radius < 1.0e-14) elements_[i].radius = 1.0e-14;
  }

<<<<<<< HEAD

  RealType BeadModel::volumeCorrection() {
    
    RealType volume(0.0); 
    for (std::vector<HydrodynamicsElement>::iterator iter = elements_.begin();
         iter != elements_.end(); ++iter) {
      volume += 4.0 / 3.0 * Constants::PI * pow((*iter).radius, 3);
    }
    // double loop double counts overlap volume Vij = Vji
    volume -= 0.5 * volumeOverlap_;

    return volume;
  }

  void BeadModel::writeElements(std::ostream& os) {
    std::vector<HydrodynamicsElement>::iterator iter;
    os << elements_.size() << std::endl;
    os << "Generated by Hydro" << std::endl;
    for (iter = elements_.begin(); iter != elements_.end(); ++iter) {
      os << iter->name << "\t" << iter->pos[0] << "\t" << iter->pos[1]
         << "\t" << iter->pos[2] << std::endl;
    }
  }
  Mat3x3d BeadModel::interactionTensor(const std::size_t i, const std::size_t j,
				       const RealType viscosity) {

    Mat3x3d Tij;
    Mat3x3d I = SquareMatrix3<RealType>::identity();
    
    if (i == j) {

      // self interaction, there is no overlapping volume
      RealType c = 1.0 / (6.0 * Constants::PI * viscosity * elements_[i].radius);
      
      Tij(0, 0) = c;
      Tij(1, 1) = c;
      Tij(2, 2) = c;

    } else {      

      // non-self interaction: divided into overlapping and
      // non-overlapping beads; the transitions between these cases
      // are continuous
      
      Vector3d Rij  = elements_[i].pos - elements_[j].pos;
      RealType rij  = Rij.length();
      RealType rij2 = rij * rij;
      
      if (rij >= (elements_[i].radius + elements_[j].radius)) {

	// non-overlapping beads
	RealType sumSigma2OverRij2 = ((elements_[i].radius * elements_[i].radius) +
				      (elements_[j].radius * elements_[j].radius)) / rij2;
	Mat3x3d tmpMat;
	tmpMat = outProduct(Rij, Rij) / rij2;
	RealType constant = 8.0 * Constants::PI * viscosity * rij;
	RealType tmp1     = 1.0 + sumSigma2OverRij2 / 3.0;
	RealType tmp2     = 1.0 - sumSigma2OverRij2;
	Tij               = (tmp1 * I + tmp2 * tmpMat) / constant;
	
      } else if (rij > fabs(elements_[i].radius - elements_[j].radius) &&
		 rij < (elements_[i].radius + elements_[j].radius)) {

	// overlapping beads, part I
	std::cout << "There is overlap between beads: (" << i
		  << ") and (" << j << ")" << std::endl;
	
	RealType sum_sigma       = (elements_[i].radius + elements_[j].radius);
	RealType subtr_sigma     = (elements_[i].radius - elements_[j].radius);
	RealType subtr_sigma_sqr = subtr_sigma * subtr_sigma;
	
	RealType constant = 6.0 * Constants::PI * viscosity *
	  (elements_[i].radius * elements_[j].radius);
	
	RealType rij3 = rij2 * rij;	
	Mat3x3d tmpMat;
	tmpMat = outProduct(Rij, Rij) / rij2;

	RealType tmp_var1 = subtr_sigma_sqr + 3.0 * rij2;
	RealType tmp1overlap =
	  (16.0 * rij3 * sum_sigma - tmp_var1 * tmp_var1) / (32.0 * rij3);
	
	RealType tmp_var2    = subtr_sigma_sqr - rij2;
	RealType tmp2overlap = (3.0 * tmp_var2 * tmp_var2) / (32.0 * rij3);
	
	Tij = (tmp1overlap * I + tmp2overlap * tmpMat) / constant;
	
	RealType volumetmp1 = (-rij + sum_sigma) * (-rij + sum_sigma);
	RealType volumetmp2 = (rij2 + 2.0 * (rij * elements_[i].radius) -
			       3.0 * (elements_[i].radius * elements_[i].radius) +
			       2 * (rij * elements_[j].radius) +
			       6 * (elements_[i].radius * elements_[j].radius) -
			       3 * (elements_[j].radius * elements_[j].radius));
	volumeOverlap_ += (Constants::PI / (12.0 * rij)) * volumetmp1 * volumetmp2;
	
      } else {

	// overlapping beads, part II: one bead inside the other

	if ((elements_[i].radius >= elements_[j].radius)) {

	  std::cout << "Bead: (" << j << ") is inside bead (" << i << ")"
		    << std::endl;

	  RealType constant =
	    1.0 / (6.0 * Constants::PI * viscosity * elements_[i].radius);
	  Tij(0, 0) = constant;
	  Tij(1, 1) = constant;
	  Tij(2, 2) = constant;

	  volumeOverlap_ += (4.0 / 3.0) * Constants::PI * pow(elements_[j].radius, 3);
	  
	} else {
	  
	  std::cout << "Bead: (" << i << ") is inside bead (" << j << ")"
		    << std::endl;

	  RealType constant =
	    1.0 / (6.0 * Constants::PI * viscosity * elements_[j].radius);
	  Tij(0, 0) = constant;
	  Tij(1, 1) = constant;
	  Tij(2, 2) = constant;
	  	  
	  volumeOverlap_ += (4.0 / 3.0) * Constants::PI * pow(elements_[i].radius, 3);
	}
=======
  bool BeadModel::createSingleBead(Atom* atom, std::vector<BeadParam>& beads) {
    AtomType* atomType      = atom->getAtomType();
    LennardJonesAdapter lja = LennardJonesAdapter(atomType);
    if (atomType->isGayBerne()) {
      return false;
    } else if (lja.isLennardJones()) {
      BeadParam currBead;
      currBead.atomName = atom->getType();
      currBead.pos      = atom->getPos();
      currBead.mass     = atom->getMass();  // to compute center of mass in
                                            // ApproximationModel.cpp
      currBead.radius = lja.getSigma() / 2.0;
      std::cout << "using rLJ = " << currBead.radius << " for atom "
                << currBead.atomName << "\n";
      beads.push_back(currBead);
    } else {
      std::cout << "For atom " << atom->getType() << ", trying ";
      int obanum(0);
      std::vector<AtomType*> atChain = atomType->allYourBase();
      std::vector<AtomType*>::iterator i;
      for (i = atChain.begin(); i != atChain.end(); ++i) {
        std::cout << (*i)->getName() << " -> ";
        obanum = etab.GetAtomicNum((*i)->getName().c_str());
        if (obanum != 0) {
          BeadParam currBead;
          currBead.atomName = atom->getType();
          currBead.pos      = atom->getPos();
          currBead.mass     = atom->getMass();  // to compute center of mass in
                                                // ApproximationModel.cpp
          currBead.radius = etab.GetVdwRad(obanum);
          std::cout << "using rVdW = " << currBead.radius << "\n";
          beads.push_back(currBead);
          break;
        }
      }
      if (obanum == 0) {
        snprintf(painCave.errMsg, MAX_SIM_ERROR_MSG_LENGTH,
                "Could not find atom type in default element.txt\n");
        painCave.severity = OPENMD_ERROR;
        painCave.isFatal  = 1;
        simError();
>>>>>>> dd05c069
      }
    }

    return Tij;
  }

}  // namespace OpenMD<|MERGE_RESOLUTION|>--- conflicted
+++ resolved
@@ -54,7 +54,6 @@
 #include "utils/simError.h"
 
 namespace OpenMD {
-<<<<<<< HEAD
 
   /**
    * References:
@@ -98,39 +97,11 @@
   void BeadModel::checkElement(std::size_t i) {
     // checking if the radius is a non-negative value.
     if (elements_[i].radius < 0) {
-      snprintf(painCave.errMsg, MAX_SIM_ERROR_MSG_LENGTH,
+      sprintf(painCave.errMsg,
 	      "BeadModel::checkElement: There is a bead with a negative radius.\n"
 	      "\tStarting from index 0, check bead (%lu).\n", i);
       painCave.isFatal = 1;
       simError();
-=======
-  bool BeadModel::createBeads(std::vector<BeadParam>& beads) {
-    if (sd_->isAtom()) {
-      if (!createSingleBead(static_cast<Atom*>(sd_), beads)) {
-        snprintf(painCave.errMsg, MAX_SIM_ERROR_MSG_LENGTH,
-                "BeadModel::createBeads Error: GayBerne and other "
-                "non-spherical atoms should use the RoughShell model\n");
-        painCave.severity = OPENMD_ERROR;
-        painCave.isFatal  = 1;
-        simError();
-        return false;
-      }
-    } else if (sd_->isRigidBody()) {
-      RigidBody* rb = static_cast<RigidBody*>(sd_);
-      std::vector<Atom*>::iterator ai;
-      Atom* atom;
-      for (atom = rb->beginAtom(ai); atom != NULL; atom = rb->nextAtom(ai)) {
-        if (!createSingleBead(atom, beads)) {
-          snprintf(painCave.errMsg, MAX_SIM_ERROR_MSG_LENGTH,
-                  "BeadModel::createBeads Error: GayBerne and other "
-                  "non-spherical atoms should use the RoughShell model\n");
-          painCave.severity = OPENMD_ERROR;
-          painCave.isFatal  = 1;
-          simError();
-          return false;
-        }
-      }
->>>>>>> dd05c069
     }
     // if the bead's radius is below 1.0e-14, substitute by 1.0e-14;
     // to avoid problem in the self-interaction part (i.e., to not divide by
@@ -138,7 +109,6 @@
     if (elements_[i].radius < 1.0e-14) elements_[i].radius = 1.0e-14;
   }
 
-<<<<<<< HEAD
 
   RealType BeadModel::volumeCorrection() {
     
@@ -264,50 +234,7 @@
 	  	  
 	  volumeOverlap_ += (4.0 / 3.0) * Constants::PI * pow(elements_[i].radius, 3);
 	}
-=======
-  bool BeadModel::createSingleBead(Atom* atom, std::vector<BeadParam>& beads) {
-    AtomType* atomType      = atom->getAtomType();
-    LennardJonesAdapter lja = LennardJonesAdapter(atomType);
-    if (atomType->isGayBerne()) {
-      return false;
-    } else if (lja.isLennardJones()) {
-      BeadParam currBead;
-      currBead.atomName = atom->getType();
-      currBead.pos      = atom->getPos();
-      currBead.mass     = atom->getMass();  // to compute center of mass in
-                                            // ApproximationModel.cpp
-      currBead.radius = lja.getSigma() / 2.0;
-      std::cout << "using rLJ = " << currBead.radius << " for atom "
-                << currBead.atomName << "\n";
-      beads.push_back(currBead);
-    } else {
-      std::cout << "For atom " << atom->getType() << ", trying ";
-      int obanum(0);
-      std::vector<AtomType*> atChain = atomType->allYourBase();
-      std::vector<AtomType*>::iterator i;
-      for (i = atChain.begin(); i != atChain.end(); ++i) {
-        std::cout << (*i)->getName() << " -> ";
-        obanum = etab.GetAtomicNum((*i)->getName().c_str());
-        if (obanum != 0) {
-          BeadParam currBead;
-          currBead.atomName = atom->getType();
-          currBead.pos      = atom->getPos();
-          currBead.mass     = atom->getMass();  // to compute center of mass in
-                                                // ApproximationModel.cpp
-          currBead.radius = etab.GetVdwRad(obanum);
-          std::cout << "using rVdW = " << currBead.radius << "\n";
-          beads.push_back(currBead);
-          break;
-        }
       }
-      if (obanum == 0) {
-        snprintf(painCave.errMsg, MAX_SIM_ERROR_MSG_LENGTH,
-                "Could not find atom type in default element.txt\n");
-        painCave.severity = OPENMD_ERROR;
-        painCave.isFatal  = 1;
-        simError();
->>>>>>> dd05c069
-      }
     }
 
     return Tij;
