--- conflicted
+++ resolved
@@ -102,11 +102,7 @@
         int ret = GetConsoleScreenBufferInfo(hConsole, &csbi);
         if(ret) {
           width = csbi.dwSize.X - 1;
-<<<<<<< HEAD
-        }
-=======
         } 
->>>>>>> b95d02ac
 #else
         struct winsize w;
         ioctl(fileno(stdout), TIOCGWINSZ, &w);
