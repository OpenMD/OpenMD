/*
 * Copyright (c) 2004-2022, The University of Notre Dame. All rights reserved.
 *
 * Redistribution and use in source and binary forms, with or without
 * modification, are permitted provided that the following conditions are met:
 *
 * 1. Redistributions of source code must retain the above copyright notice,
 * this list of conditions and the following disclaimer.
 *
 * 2. Redistributions in binary form must reproduce the above copyright notice,
 *    this list of conditions and the following disclaimer in the documentation
 *    and/or other materials provided with the distribution.
 *
 * 3. Neither the name of the copyright holder nor the names of its
 *    contributors may be used to endorse or promote products derived from
 *    this software without specific prior written permission.
 *
 * THIS SOFTWARE IS PROVIDED BY THE COPYRIGHT HOLDERS AND CONTRIBUTORS "AS IS"
 * AND ANY EXPRESS OR IMPLIED WARRANTIES, INCLUDING, BUT NOT LIMITED TO, THE
 * IMPLIED WARRANTIES OF MERCHANTABILITY AND FITNESS FOR A PARTICULAR PURPOSE
 * ARE DISCLAIMED. IN NO EVENT SHALL THE COPYRIGHT HOLDER OR CONTRIBUTORS BE
 * LIABLE FOR ANY DIRECT, INDIRECT, INCIDENTAL, SPECIAL, EXEMPLARY, OR
 * CONSEQUENTIAL DAMAGES (INCLUDING, BUT NOT LIMITED TO, PROCUREMENT OF
 * SUBSTITUTE GOODS OR SERVICES; LOSS OF USE, DATA, OR PROFITS; OR BUSINESS
 * INTERRUPTION) HOWEVER CAUSED AND ON ANY THEORY OF LIABILITY, WHETHER IN
 * CONTRACT, STRICT LIABILITY, OR TORT (INCLUDING NEGLIGENCE OR OTHERWISE)
 * ARISING IN ANY WAY OUT OF THE USE OF THIS SOFTWARE, EVEN IF ADVISED OF THE
 * POSSIBILITY OF SUCH DAMAGE.
 *
 * SUPPORT OPEN SCIENCE!  If you use OpenMD or its source code in your
 * research, please cite the appropriate papers when you publish your
 * work.  Good starting points are:
 *
 * [1] Meineke, et al., J. Comp. Chem. 26, 252-271 (2005).
 * [2] Fennell & Gezelter, J. Chem. Phys. 124, 234104 (2006).
 * [3] Sun, Lin & Gezelter, J. Chem. Phys. 128, 234107 (2008).
 * [4] Vardeman, Stocker & Gezelter, J. Chem. Theory Comput. 7, 834 (2011).
 * [5] Kuang & Gezelter, Mol. Phys., 110, 691-701 (2012).
 * [6] Lamichhane, Gezelter & Newman, J. Chem. Phys. 141, 134109 (2014).
 * [7] Lamichhane, Newman & Gezelter, J. Chem. Phys. 141, 134110 (2014).
 * [8] Bhattarai, Newman & Gezelter, Phys. Rev. B 99, 094106 (2019).
 */

#ifndef OPENMD_UTILS_STATICACCUMULATOR_HPP
#define OPENMD_UTILS_STATICACCUMULATOR_HPP

#include <cassert>
#include <cmath>
#include <cstddef>
#include <limits>
#include <type_traits>
#include <vector>

#include "math/SquareMatrix.hpp"
#include "math/SquareMatrix3.hpp"
#include "math/Vector.hpp"
#include "math/Vector3.hpp"
#include "nonbonded/NonBondedInteraction.hpp"
#include "utils/simError.h"

namespace OpenMD::Utils {

  template<typename T>
  class StaticAccumulator {
    static_assert(std::is_default_constructible_v<T>,
                  "Accumulator type parameters must be default constructible.");

  public:
    void add(const T& val) {
      Count_++;

      Val_ = val;
      Total_ += val;
      Avg_ += (val - Avg_) / static_cast<RealType>(Count_);
      Avg2_ += (val * val - Avg2_) / static_cast<RealType>(Count_);

      if (Count_ <= 1) {
        Max_ = val;
        Min_ = val;
      } else {
        Max_ = val > Max_ ? val : Max_;
        Min_ = val < Min_ ? val : Min_;
      }
    }

    std::size_t getCount() const { return Count_; }

    T getLastValue() const { return Val_; }

    T getTotal() const {
      assert(Count_ != 0);
      return Total_;
    }

    RealType getMax() const {
      static_assert(std::is_arithmetic<T>::value,
                    "getMax() requires a RealType Accumulator.");
      assert(Count_ != 0);
      return Max_;
    }

    RealType getMin() const {
      static_assert(std::is_arithmetic<T>::value,
                    "getMin() requires a RealType Accumulator.");
      assert(Count_ != 0);
      return Min_;
    }

    RealType getAverage() const {
      assert(Count_ != 0);
      return Avg_;
    }

    RealType getVariance() const {
      assert(Count_ != 0);
      T var = (Avg2_ - Avg_ * Avg_);
      if (var < 0) var = 0;

      return var;
    }

    RealType getStdDev() const {
      assert(Count_ != 0);
      T sd = std::sqrt(this->getVariance());

      return sd;
    }

    RealType get95percentConfidenceInterval() const {
      assert(Count_ != 0);
      T ci =
          1.960 * this->getStdDev() / std::sqrt(static_cast<RealType>(Count_));

      return ci;
    }

  private:
    std::size_t Count_ {};
    T Val_ {}, Total_ {};
    RealType Max_ {}, Min_ {}, Avg_ {}, Avg2_ {};
  };

  // Specializations for commonly used Accumulator types
  template<>
  class StaticAccumulator<std::vector<RealType>> {
  public:
    /* A flag specifying that a given bin is empty and should be ignored
      during calls to add() */
    constexpr static RealType BinEmptyFlag =
        std::numeric_limits<RealType>::max();

    void add(const std::vector<RealType>& val) {
      if (val.empty() || (val.size() != Avg_.size() && !Avg_.empty())) {
        sprintf(painCave.errMsg, "Size of vector passed to add() did not "
                                 "match the size of the StaticAccumulator.");
        painCave.isFatal = 1;
        simError();
      }

      if (Avg_.empty()) {
        Count_.resize(val.size());
        Val_.resize(val.size());
        Total_.resize(val.size());
        Avg_.resize(val.size());
        Avg2_.resize(val.size());
      }

      for (std::size_t i = 0; i < val.size(); i++) {
        /* If our placeholder, BinEmptyFlag, is passed to add(), we should
            not record data at the current index */
        if (val[i] == BinEmptyFlag) continue;

        Count_[i]++;
        Val_[i] = val[i];
        Total_[i] += val[i];
        Avg_[i] += (val[i] - Avg_[i]) / static_cast<RealType>(Count_[i]);
        Avg2_[i] +=
            (val[i] * val[i] - Avg2_[i]) / static_cast<RealType>(Count_[i]);
      }
    }

    std::vector<std::size_t> getCount() const { return Count_; }

    std::vector<RealType> getLastValue() const { return Val_; }

    std::vector<RealType> getTotal() const { return Total_; }

<<<<<<< HEAD
    std::vector<RealType> getAverage() const { return Avg_; }
=======
        return ci;
      }

    private:
      std::size_t Count_ {};
      T Val_ {}, Total_ {};
      RealType Max_ {}, Min_ {}, Avg_ {}, Avg2_ {};
    };

    // Specializations for commonly used Accumulator types
    template<>
    class StaticAccumulator<std::vector<RealType>> {
    public:
      /* A flag specifying that a given bin is empty and should be ignored
        during calls to add() */
      constexpr static RealType BinEmptyFlag =
          std::numeric_limits<RealType>::max();

      void add(const std::vector<RealType>& val) {
        if (val.empty() || (val.size() != Avg_.size() && !Avg_.empty())) {
          snprintf(painCave.errMsg, MAX_SIM_ERROR_MSG_LENGTH,
                   "Size of vector passed to add() did not "
                   "match the size of the StaticAccumulator.");
          painCave.isFatal = 1;
          simError();
        }
>>>>>>> dd05c069

    std::vector<RealType> getVariance() const {
      std::vector<RealType> var(Avg_.size());

      for (std::size_t i = 0; i < Avg_.size(); i++) {
        var[i] = (Avg2_[i] - Avg_[i] * Avg_[i]);
        if (var[i] < 0) var[i] = 0;
      }

      return var;
    }

    std::vector<RealType> getStdDev() const {
      std::vector<RealType> sd(Avg_.size());
      std::vector<RealType> variance = this->getVariance();

      for (std::size_t i = 0; i < variance.size(); i++) {
        sd[i] = std::sqrt(variance[i]);
      }

      return sd;
    }

    std::vector<RealType> get95percentConfidenceInterval() const {
      std::vector<RealType> ci(Avg_.size());
      std::vector<RealType> stdDev = this->getStdDev();

      for (std::size_t i = 0; i < stdDev.size(); i++) {
        ci[i] = 1.960 * stdDev[i] / std::sqrt(static_cast<RealType>(Count_[i]));
      }

      return ci;
    }

  private:
    std::vector<std::size_t> Count_ {};
    std::vector<RealType> Val_ {}, Total_ {}, Avg_ {}, Avg2_ {};
  };

  template<unsigned int Dim>
  class StaticAccumulator<Vector<RealType, Dim>> {
  public:
    void add(const Vector<RealType, Dim>& val) {
      Count_++;

      for (std::size_t i = 0; i < Dim; i++) {
        Val_[i] = val[i];
        Total_[i] += val[i];
        Avg_[i] += (val[i] - Avg_[i]) / static_cast<RealType>(Count_);
        Avg2_[i] +=
            (val[i] * val[i] - Avg2_[i]) / static_cast<RealType>(Count_);
      }
    }

    std::size_t getCount() const { return Count_; }

    Vector<RealType, Dim> getLastValue() const { return Val_; }

    Vector<RealType, Dim> getTotal() const {
      assert(Count_ != 0);

      return Total_;
    }

    Vector<RealType, Dim> getAverage() const {
      assert(Count_ != 0);

      return Avg_;
    }

    Vector<RealType, Dim> getVariance() const {
      assert(Count_ != 0);

      Vector<RealType, Dim> var {};

      for (std::size_t i = 0; i < Dim; i++) {
        var[i] = (Avg2_[i] - Avg_[i] * Avg_[i]);
        if (var[i] < 0) var[i] = 0;
      }

      return var;
    }

    Vector<RealType, Dim> getStdDev() const {
      assert(Count_ != 0);

      Vector<RealType, Dim> sd {};
      Vector<RealType, Dim> variance = this->getVariance();

      for (std::size_t i = 0; i < Dim; i++) {
        sd[i] = std::sqrt(variance[i]);
      }

      return sd;
    }

    Vector<RealType, Dim> get95percentConfidenceInterval() const {
      assert(Count_ != 0);

      Vector<RealType, Dim> ci {};
      Vector<RealType, Dim> stdDev = this->getStdDev();

      for (std::size_t i = 0; i < Dim; i++) {
        ci[i] = 1.960 * stdDev[i] / std::sqrt(static_cast<RealType>(Count_));
      }

      return ci;
    }

  private:
    std::size_t Count_ {};
    Vector<RealType, Dim> Val_ {}, Total_ {}, Avg_ {}, Avg2_ {};
  };

  template<unsigned int Dim>
  class StaticAccumulator<SquareMatrix<RealType, Dim>> {
  public:
    void add(const SquareMatrix<RealType, Dim>& val) {
      Count_++;

      for (std::size_t i = 0; i < Dim; i++) {
        for (std::size_t j = 0; j < Dim; j++) {
          Val_(i, j) = val(i, j);
          Total_(i, j) += val(i, j);
          Avg_(i, j) +=
              (val(i, j) - Avg_(i, j)) / static_cast<RealType>(Count_);
          Avg2_(i, j) += (val(i, j) * val(i, j) - Avg2_(i, j)) /
                         static_cast<RealType>(Count_);
        }
      }
    }

    std::size_t getCount() const { return Count_; }

    SquareMatrix<RealType, Dim> getLastValue() const { return Val_; }

    SquareMatrix<RealType, Dim> getTotal() const {
      assert(Count_ != 0);

      return Total_;
    }

    SquareMatrix<RealType, Dim> getAverage() const {
      assert(Count_ != 0);

      return Avg_;
    }

    SquareMatrix<RealType, Dim> getVariance() const {
      assert(Count_ != 0);

      SquareMatrix<RealType, Dim> var {};

      for (std::size_t i = 0; i < Dim; i++) {
        for (std::size_t j = 0; j < Dim; j++) {
          var(i, j) = (Avg2_(i, j) - Avg_(i, j) * Avg_(i, j));
          if (var(i, j) < 0) var(i, j) = 0;
        }
      }

      return var;
    }

    SquareMatrix<RealType, Dim> getStdDev() const {
      assert(Count_ != 0);

      SquareMatrix<RealType, Dim> sd {};
      SquareMatrix<RealType, Dim> variance = this->getVariance();

      for (std::size_t i = 0; i < Dim; i++) {
        for (std::size_t j = 0; j < Dim; j++) {
          sd(i, j) = std::sqrt(variance(i, j));
        }
      }

      return sd;
    }

    SquareMatrix<RealType, Dim> get95percentConfidenceInterval() const {
      assert(Count_ != 0);

      SquareMatrix<RealType, Dim> ci {};
      SquareMatrix<RealType, Dim> stdDev = this->getStdDev();

      for (std::size_t i = 0; i < Dim; i++) {
        for (std::size_t j = 0; j < Dim; j++) {
          ci(i, j) =
              1.960 * stdDev(i, j) / std::sqrt(static_cast<RealType>(Count_));
        }
      }

      return ci;
    }

  private:
    std::size_t Count_ {};
    SquareMatrix<RealType, Dim> Val_ {}, Total_ {}, Avg_ {}, Avg2_ {};
  };

  // Type aliases for the most commonly used StaticAccumulators
  using RealAccumulator      = StaticAccumulator<RealType>;
  using StdVectorAccumulator = StaticAccumulator<std::vector<RealType>>;
  // using Vector3dAccumulator  = StaticAccumulator<Vector3d>;
  // using PotVecAccumulator    = StaticAccumulator<potVec>;
  // using Mat3x3dAccumulator   = StaticAccumulator<Mat3x3d>;

  // template<unsigned int Dim>
  // using VectorAccumulator = StaticAccumulator<Vector<RealType, Dim>>;

  // template<unsigned int Dim>
  // using SquareMatrixAccumulator = StaticAccumulator<SquareMatrix<RealType,
  // Dim>>;
}  // namespace OpenMD::Utils

#endif  // OPENMD_UTILS_STATICACCUMULATOR_HPP<|MERGE_RESOLUTION|>--- conflicted
+++ resolved
@@ -151,8 +151,9 @@
 
     void add(const std::vector<RealType>& val) {
       if (val.empty() || (val.size() != Avg_.size() && !Avg_.empty())) {
-        sprintf(painCave.errMsg, "Size of vector passed to add() did not "
-                                 "match the size of the StaticAccumulator.");
+        snprintf(painCave.errMsg, MAX_SIM_ERROR_MSG_LENGTH,
+                 "Size of vector passed to add() did not "
+                 "match the size of the StaticAccumulator.");
         painCave.isFatal = 1;
         simError();
       }
@@ -185,36 +186,7 @@
 
     std::vector<RealType> getTotal() const { return Total_; }
 
-<<<<<<< HEAD
     std::vector<RealType> getAverage() const { return Avg_; }
-=======
-        return ci;
-      }
-
-    private:
-      std::size_t Count_ {};
-      T Val_ {}, Total_ {};
-      RealType Max_ {}, Min_ {}, Avg_ {}, Avg2_ {};
-    };
-
-    // Specializations for commonly used Accumulator types
-    template<>
-    class StaticAccumulator<std::vector<RealType>> {
-    public:
-      /* A flag specifying that a given bin is empty and should be ignored
-        during calls to add() */
-      constexpr static RealType BinEmptyFlag =
-          std::numeric_limits<RealType>::max();
-
-      void add(const std::vector<RealType>& val) {
-        if (val.empty() || (val.size() != Avg_.size() && !Avg_.empty())) {
-          snprintf(painCave.errMsg, MAX_SIM_ERROR_MSG_LENGTH,
-                   "Size of vector passed to add() did not "
-                   "match the size of the StaticAccumulator.");
-          painCave.isFatal = 1;
-          simError();
-        }
->>>>>>> dd05c069
 
     std::vector<RealType> getVariance() const {
       std::vector<RealType> var(Avg_.size());
