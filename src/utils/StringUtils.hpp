--- conflicted
+++ resolved
@@ -183,10 +183,6 @@
     oss << ")";
     return oss.str();
   }  
-<<<<<<< HEAD
-  
-=======
->>>>>>> 23722b00
   unsigned long long memparse (char *ptr,  char **retptr); 
 }  
 #endif