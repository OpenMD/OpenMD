/*
 * Copyright (c) 2005 The University of Notre Dame. All Rights Reserved.
 *
 * The University of Notre Dame grants you ("Licensee") a
 * non-exclusive, royalty free, license to use, modify and
 * redistribute this software in source and binary code form, provided
 * that the following conditions are met:
 *
 * 1. Redistributions of source code must retain the above copyright
 *    notice, this list of conditions and the following disclaimer.
 *
 * 2. Redistributions in binary form must reproduce the above copyright
 *    notice, this list of conditions and the following disclaimer in the
 *    documentation and/or other materials provided with the
 *    distribution.
 *
 * This software is provided "AS IS," without a warranty of any
 * kind. All express or implied conditions, representations and
 * warranties, including any implied warranty of merchantability,
 * fitness for a particular purpose or non-infringement, are hereby
 * excluded.  The University of Notre Dame and its licensors shall not
 * be liable for any damages suffered by licensee as a result of
 * using, modifying or distributing the software or its
 * derivatives. In no event will the University of Notre Dame or its
 * licensors be liable for any lost revenue, profit or data, or for
 * direct, indirect, special, consequential, incidental or punitive
 * damages, however caused and regardless of the theory of liability,
 * arising out of the use of or inability to use software, even if the
 * University of Notre Dame has been advised of the possibility of
 * such damages.
 *
 * SUPPORT OPEN SCIENCE!  If you use OpenMD or its source code in your
 * research, please cite the appropriate papers when you publish your
 * work.  Good starting points are:
 *                                                                      
 * [1]  Meineke, et al., J. Comp. Chem. 26, 252-271 (2005).             
 * [2]  Fennell & Gezelter, J. Chem. Phys. 124, 234104 (2006).          
 * [3]  Sun, Lin & Gezelter, J. Chem. Phys. 128, 24107 (2008).          
 * [4]  Kuang & Gezelter,  J. Chem. Phys. 133, 164101 (2010).
 * [5]  Vardeman, Stocker & Gezelter, J. Chem. Theory Comput. 7, 834 (2011).
 */

<<<<<<< HEAD
#include <algorithm>
=======
#include "config.h"
#include <algorithm> 
#include <stdlib.h>
#include <cctype>
#include <cstdlib>
#include <string>
>>>>>>> dbc11772
#include "utils/StringUtils.hpp"

#ifdef _MSC_VER
#define strcasecmp _stricmp
#define strdup _strdup
#define strtoull _strtoui64
#endif


namespace OpenMD {
  std::string UpperCase(const std::string& S) {
    std::string uc = S;
    unsigned int n = uc.size();
    for (unsigned int j = 0; j < n; j++) {   
      char sj = uc[j];
      if (sj >= 'a' && sj <= 'z') uc[j] = (char)(sj - ('a' - 'A'));
    }
    return uc;
  }

  std::string LowerCase(const std::string& S) {
    std::string lc = S;
    unsigned int n = lc.size();
    for (unsigned int j = 0; j < n; j++) {
      char sj = lc[j];
      if (sj >= 'A' && sj <= 'Z') lc[j] = (char)(sj + ('a' - 'A'));
    }
    return lc;
  }

  char* trimSpaces(char *str) {
    size_t len;
    char *right, *left;

    if (strlen(str) == 0) return(str);
  
    /* Trim whitespace from left side */
    for (left = str; isspace(*left); left++);

    /* Trim whitespace from right side */
    if ((len = strlen(left)))
      {
        right = left + (len - 1);
      
        while (isspace(*right))
          {
            *right = '\0';
            right--;
          }
      }

    /* Only do the str copy if there were spaces to the left */
    if (left != str)
      strcpy(str, left);
  
    return (str);
  }

  int findBegin(std::istream &theStream, const char* startText ){
    const int MAXLEN = 1024;
    char readLine[MAXLEN];   
    int foundText = 0;
    int lineNum;
    char* the_token;
    char* eof_test;

    // rewind the stream
    theStream.seekg (0, std::ios::beg);
    lineNum = 0;
  
    if (!theStream.eof()) {
      theStream.getline(readLine, MAXLEN);
      lineNum++;
    } else {
      printf( "Error fast forwarding stream: stream is empty.\n");
      return -1;
    }
  
    while ( !foundText ) {
    
      if (theStream.eof()) {
        printf("Error fast forwarding stream at line %d: "
               "stream ended unexpectedly.\n", lineNum);
        return -1;
      }
    
      the_token = strtok( readLine, " ,;\t" );
      if ( the_token != NULL)
        if (!strcasecmp("begin", the_token)) {
          the_token = strtok( NULL, " ,;\t" );
          if ( the_token != NULL){
            foundText = !strcasecmp( startText, the_token );
          }
        }
    
      if (!foundText) {
        if (!theStream.eof()) {
          theStream.getline(readLine, MAXLEN);
          lineNum++;
        } else {
          printf( "Error fast forwarding stream at line %d: "
                  "stream ended unexpectedly.\n", lineNum);
          return -1;
        }
      }
    }
    return lineNum;
  }

  int countTokens(char *line, char *delimiters) {
    /* PURPOSE: RETURN A COUNT OF THE NUMBER OF TOKENS ON THE LINE. */
  
    char *working_line;   /* WORKING COPY OF LINE. */
    int ntokens;          /* NUMBER OF TOKENS FOUND IN LINE. */
    char *strtok_ptr;     /* POINTER FOR STRTOK. */

    strtok_ptr= working_line= strdup(line);

    ntokens=0;
    while (strtok(strtok_ptr,delimiters)!=NULL)
      {
        ntokens++;
        strtok_ptr=NULL;
      }

    free(working_line);
    return(ntokens);
  }

  int isEndLine(char *line) {
    char *working_line;
    char *foo;
  
    working_line = strdup(line);
  
    foo = strtok(working_line, " ,;\t");

    if (foo != NULL) {

      if (!strcasecmp(foo, "end")) return 1;

    }
 
    return 0;
  }
  
  std::string OpenMD_itoa(int value, unsigned int base) {    
    const char digitMap[] = "0123456789abcdef";	
    std::string buf;

    if (base == 0 || base > 16) {      
      return buf;
    }

    if (value == 0) {
      buf = "0";
      return buf;
    }
    
    // Take care negative int:
	
    std::string sign;    
    int _value = value;	
    if (value < 0) {
      _value = -value;
      sign = "-";
    }

    // Translating number to string with base:
    for (int i = 30; _value && i ; --i) {
      buf = digitMap[ _value % base ] + buf;
      _value /= base;
    }
    return sign.append(buf);
  }


  std::string getPrefix(const std::string& str) {
    return str.substr(0, str.rfind('.'));
  }

  std::string getSuffix(const std::string& str) {
    return str.substr(0, str.find('.'));
  }
<<<<<<< HEAD

=======
  
>>>>>>> dbc11772
  bool isInteger(const std::string& str) {
    
    bool result = false;
    
    std::string::const_iterator i = str.begin();    
    if (i != str.end() && (*i == '+' || *i == '-' || std::isdigit(*i) )) {
      ++i;        
      while (i != str.end() && std::isdigit(*i))
        ++i;
      if (i == str.end())
        result = true;
    }
    
    return result;
  }
<<<<<<< HEAD
  
bool CaseInsensitiveEquals(const char ch1, const char ch2) {
  return std::toupper((unsigned char)ch1) == std::toupper((unsigned char)ch2);
}

size_t CaseInsensitiveFind(const std::string& str1, const std::string& str2) {
  std::string::const_iterator pos = std::search(str1.begin(), str1.end(), str2.begin(), str2.end(), CaseInsensitiveEquals);
  if (pos == str1.end())
    return std::string::npos;
  else
    return pos - str1.begin();
}

  /**
   *	memparse - parse a string with mem suffixes into a number
   *	@ptr: Where parse begins
   *	@retptr: (output) Pointer to next char after parse completes
   *
   *	Parses a string into a number.  The number stored at @ptr is
   *	potentially suffixed with %K (for kilobytes, or 1024 bytes),
   *	%M (for megabytes, or 1048576 bytes), or %G (for gigabytes, or
   *	1073741824).  If the number is suffixed with K, M, or G, then
   *	the return value is the number multiplied by one kilobyte, one
   *	megabyte, or one gigabyte, respectively.
=======

  bool CaseInsensitiveEquals(const char ch1, const char ch2) {
    return std::toupper((unsigned char)ch1) == std::toupper((unsigned char)ch2);
  }
  
  size_t CaseInsensitiveFind(const std::string& str1, const std::string& str2) {
    std::string::const_iterator pos = std::search(str1.begin(), str1.end(), str2.begin(), str2.end(), CaseInsensitiveEquals);
    if (pos == str1.end())
      return std::string::npos;
    else
      return pos - str1.begin();
  }
  
  /**
   *    memparse - parse a string with mem suffixes into a number
   *    @ptr: Where parse begins
   *    @retptr: (output) Pointer to next char after parse completes
   *
   *    Parses a string into a number.  The number stored at @ptr is
   *    potentially suffixed with %K (for kilobytes, or 1024 bytes),
   *    %M (for megabytes, or 1048576 bytes), or %G (for gigabytes, or
   *    1073741824).  If the number is suffixed with K, M, or G, then
   *    the return value is the number multiplied by one kilobyte, one
   *    megabyte, or one gigabyte, respectively.
>>>>>>> dbc11772
   */  
  unsigned long long memparse (char *ptr,  char **retptr) {
    unsigned long long ret = strtoull (ptr, retptr, 0);
    
    switch (**retptr) {
    case 'G':
    case 'g':
      ret <<= 10;
    case 'M':
    case 'm':
      ret <<= 10;
    case 'K':
    case 'k':
      ret <<= 10;
      (*retptr)++;
    default:
      break;
    }
    return ret;
  }
<<<<<<< HEAD

=======
  
>>>>>>> dbc11772
}<|MERGE_RESOLUTION|>--- conflicted
+++ resolved
@@ -40,16 +40,12 @@
  * [5]  Vardeman, Stocker & Gezelter, J. Chem. Theory Comput. 7, 834 (2011).
  */
 
-<<<<<<< HEAD
-#include <algorithm>
-=======
 #include "config.h"
 #include <algorithm> 
 #include <stdlib.h>
 #include <cctype>
 #include <cstdlib>
 #include <string>
->>>>>>> dbc11772
 #include "utils/StringUtils.hpp"
 
 #ifdef _MSC_VER
@@ -234,11 +230,7 @@
   std::string getSuffix(const std::string& str) {
     return str.substr(0, str.find('.'));
   }
-<<<<<<< HEAD
-
-=======
-  
->>>>>>> dbc11772
+  
   bool isInteger(const std::string& str) {
     
     bool result = false;
@@ -254,32 +246,6 @@
     
     return result;
   }
-<<<<<<< HEAD
-  
-bool CaseInsensitiveEquals(const char ch1, const char ch2) {
-  return std::toupper((unsigned char)ch1) == std::toupper((unsigned char)ch2);
-}
-
-size_t CaseInsensitiveFind(const std::string& str1, const std::string& str2) {
-  std::string::const_iterator pos = std::search(str1.begin(), str1.end(), str2.begin(), str2.end(), CaseInsensitiveEquals);
-  if (pos == str1.end())
-    return std::string::npos;
-  else
-    return pos - str1.begin();
-}
-
-  /**
-   *	memparse - parse a string with mem suffixes into a number
-   *	@ptr: Where parse begins
-   *	@retptr: (output) Pointer to next char after parse completes
-   *
-   *	Parses a string into a number.  The number stored at @ptr is
-   *	potentially suffixed with %K (for kilobytes, or 1024 bytes),
-   *	%M (for megabytes, or 1048576 bytes), or %G (for gigabytes, or
-   *	1073741824).  If the number is suffixed with K, M, or G, then
-   *	the return value is the number multiplied by one kilobyte, one
-   *	megabyte, or one gigabyte, respectively.
-=======
 
   bool CaseInsensitiveEquals(const char ch1, const char ch2) {
     return std::toupper((unsigned char)ch1) == std::toupper((unsigned char)ch2);
@@ -304,7 +270,6 @@
    *    1073741824).  If the number is suffixed with K, M, or G, then
    *    the return value is the number multiplied by one kilobyte, one
    *    megabyte, or one gigabyte, respectively.
->>>>>>> dbc11772
    */  
   unsigned long long memparse (char *ptr,  char **retptr) {
     unsigned long long ret = strtoull (ptr, retptr, 0);
@@ -325,9 +290,5 @@
     }
     return ret;
   }
-<<<<<<< HEAD
-
-=======
-  
->>>>>>> dbc11772
+  
 }