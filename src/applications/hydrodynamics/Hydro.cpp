/*
 * Copyright (c) 2004-2021 The University of Notre Dame. All Rights Reserved.
 *
 * The University of Notre Dame grants you ("Licensee") a
 * non-exclusive, royalty free, license to use, modify and
 * redistribute this software in source and binary code form, provided
 * that the following conditions are met:
 *
 * 1. Redistributions of source code must retain the above copyright
 *    notice, this list of conditions and the following disclaimer.
 *
 * 2. Redistributions in binary form must reproduce the above copyright
 *    notice, this list of conditions and the following disclaimer in the
 *    documentation and/or other materials provided with the
 *    distribution.
 *
 * This software is provided "AS IS," without a warranty of any
 * kind. All express or implied conditions, representations and
 * warranties, including any implied warranty of merchantability,
 * fitness for a particular purpose or non-infringement, are hereby
 * excluded.  The University of Notre Dame and its licensors shall not
 * be liable for any damages suffered by licensee as a result of
 * using, modifying or distributing the software or its
 * derivatives. In no event will the University of Notre Dame or its
 * licensors be liable for any lost revenue, profit or data, or for
 * direct, indirect, special, consequential, incidental or punitive
 * damages, however caused and regardless of the theory of liability,
 * arising out of the use of or inability to use software, even if the
 * University of Notre Dame has been advised of the possibility of
 * such damages.
 *
 * SUPPORT OPEN SCIENCE!  If you use OpenMD or its source code in your
 * research, please cite the appropriate papers when you publish your
 * work.  Good starting points are:
 *
 * [1] Meineke, et al., J. Comp. Chem. 26, 252-271 (2005).
 * [2] Fennell & Gezelter, J. Chem. Phys. 124, 234104 (2006).
 * [3] Sun, Lin & Gezelter, J. Chem. Phys. 128, 234107 (2008).
 * [4] Vardeman, Stocker & Gezelter, J. Chem. Theory Comput. 7, 834 (2011).
 * [5] Kuang & Gezelter, Mol. Phys., 110, 691-701 (2012).
 * [6] Lamichhane, Gezelter & Newman, J. Chem. Phys. 141, 134109 (2014).
 * [7] Lamichhane, Newman & Gezelter, J. Chem. Phys. 141, 134110 (2014).
 * [8] Bhattarai, Newman & Gezelter, Phys. Rev. B 99, 094106 (2019).
 */

#include <fstream>
#include <iostream>
#include <string>

#include "HydroCmd.hpp"
#include "hydrodynamics/AnalyticalModel.hpp"
#include "hydrodynamics/AtomicBeadModel.hpp"
#include "hydrodynamics/HydrodynamicsModel.hpp"
#include "hydrodynamics/HydrodynamicsModelCreator.hpp"
#include "hydrodynamics/HydrodynamicsModelFactory.hpp"
#include "hydrodynamics/RoughShell.hpp"
#include "hydrodynamics/ShapeBuilder.hpp"
#include "hydrodynamics/HydroIO.hpp"
#include "hydrodynamics/Mesh.hpp"
#include "brains/Register.hpp"
#include "brains/SimCreator.hpp"
#include "brains/SimInfo.hpp"
#include "utils/MemoryUtils.hpp"
#include "utils/StringUtils.hpp"
#include "utils/simError.h"

#include "io/stl_reader.h"

using namespace OpenMD;

struct SDShape {
  StuntDouble* sd;
  Shape* shape;
};

void registerHydrodynamicsModels();
void writeHydroProps(std::ostream& os);

int main(int argc, char* argv[]) {
  registerHydrodynamicsModels();

  gengetopt_args_info args_info;
    // parse the command line option
  if (cmdline_parser(argc, argv, &args_info) != 0) { exit(1); }

  std::string inFileName;
  std::string modelName;

  bool hasInput = false;
  bool hasModel = false;
  bool hasViscosity = false;
  bool hasTemperature = false;
  
  // get the dumpfile name and meta-data file name
  if (args_info.input_given) {
    inFileName = args_info.input_arg;
    hasInput = true;
  }  else {
    if (args_info.stl_given) {
      inFileName = args_info.stl_arg;
      modelName = "BoundaryElement";
      hasInput = true;
      hasModel = true;	  
    } else {
      if (args_info.xyz_given) {
	inFileName = args_info.xyz_arg;
	modelName = "AtomicBead";
	hasInput = true;
	hasModel = true;
      }
    }
  }

  if (!hasInput) {
    strcpy(painCave.errMsg, "No input file name was specified.\n");
    painCave.isFatal = 1;
    simError();
  }

  std::string prefix;
  if (args_info.output_given) {
    prefix = args_info.output_arg;
  } else {
    prefix = getPrefix(inFileName);
  }
  
  std::string outputFilename = prefix + ".hydro";

  RealType temperature(0.0);
  RealType viscosity(0.0);

  if (args_info.viscosity_given) {
    viscosity = args_info.viscosity_arg;
    hasViscosity = true;
  }
  if (args_info.temperature_given) {
    temperature = args_info.temperature_arg;
    hasTemperature = true;
  }

  std::ofstream outputHydro;
  outputHydro.open(outputFilename.c_str());  
  HydroIO* hio = new HydroIO();
  hio->openWriter(outputHydro);

  if (args_info.stl_given) {
    std::vector<RealType> coords, normals;
    std::vector<unsigned int> tris, solids;
    Mesh* mesh = new Mesh();

    try {
      stl_reader::ReadStlFile(inFileName.c_str(), coords, normals, tris,
			      solids);
      const size_t numTris = tris.size() / 3;
      for(size_t itri = 0; itri < numTris; ++itri) {
	std::cout << "coordinates of triangle " << itri << ": ";	
	for(size_t icorner = 0; icorner < 3; ++icorner) {
          RealType* c0 = &coords[3 * tris [3 * itri + 0]];
	  Vector3d vert0 (c0[0], c0[1], c0[2]);
          RealType* c1 = &coords[3 * tris [3 * itri + 1]];
	  Vector3d vert1 (c1[0], c1[1], c1[2]);
          RealType* c2 = &coords[3 * tris [3 * itri + 2]];
	  Vector3d vert2 (c2[0], c2[1], c2[2]);
	  mesh->add(vert0, vert1, vert2);	  
	}
      }
    }
    catch (std::exception& e) {
      std::cout << e.what() << std::endl;
    }
    HydrodynamicsModel* model =
      HydrodynamicsModelFactory::getInstance()->createHydrodynamicsModel(modelName);
    
    if (model != NULL) {
      model->init();
      model->setShape(mesh);

      HydroProp* hp = model->calcHydroProps(viscosity);
      hio->writeHydroProp(hp, viscosity, temperature, outputHydro);
      hio->interpretHydroProp(hp, viscosity, temperature);        
      delete model;
      
    } else {
      snprintf(painCave.errMsg, MAX_SIM_ERROR_MSG_LENGTH, 
               "Could not create HydrodynamicsModel\n");
      painCave.isFatal = 1;
      simError();
    }
 
    hio->closeWriter(outputHydro);
    
    outputHydro.close();    
  }
  
  
  // parse md file and set up the system
  SimCreator creator;
  SimInfo* info = creator.createSim(inFileName, true);

  SimInfo::MoleculeIterator mi;
  Molecule* mol;
  Molecule::IntegrableObjectIterator ii;
  StuntDouble* sd;
  Mat3x3d identMat;
  identMat(0, 0) = 1.0;
  identMat(1, 1) = 1.0;
  identMat(2, 2) = 1.0;

  Globals* simParams = info->getSimParams();

  if (simParams->haveViscosity()) {
    viscosity = simParams->getViscosity();
  } else {
<<<<<<< HEAD
    snprintf(painCave.errMsg, MAX_SIM_ERROR_MSG_LENGTH,
             "viscosity must be set\n");
=======
    snprintf(painCave.errMsg, MAX_SIM_ERROR_MSG_LENGTH, "viscosity must be set\n");
>>>>>>> dd05c069
    painCave.isFatal = 1;
    simError();
  }

  if (simParams->haveTargetTemp()) {
    temperature = simParams->getTargetTemp();
  } else {
<<<<<<< HEAD
    snprintf(painCave.errMsg, MAX_SIM_ERROR_MSG_LENGTH,
             "target temperature must be set\n");
=======
    snprintf(painCave.errMsg, MAX_SIM_ERROR_MSG_LENGTH, "target temperature must be set\n");
>>>>>>> dd05c069
    painCave.isFatal = 1;
    simError();
  }

  std::map<std::string, SDShape> uniqueStuntDoubles;

  for (mol = info->beginMolecule(mi); mol != NULL;
       mol = info->nextMolecule(mi)) {
    for (sd = mol->beginIntegrableObject(ii); sd != NULL;
         sd = mol->nextIntegrableObject(ii)) {
      if (uniqueStuntDoubles.find(sd->getType()) == uniqueStuntDoubles.end()) {
        sd->setPos(V3Zero);
        // sd->setA(identMat);
        if (sd->isRigidBody()) {
          sd->setA(identMat);
          RigidBody* rb = static_cast<RigidBody*>(sd);
          rb->updateAtoms();
        }

        SDShape tmp;
        tmp.shape = ShapeBuilder::createShape(sd);
        tmp.sd    = sd;
        uniqueStuntDoubles.insert(
            std::map<std::string, SDShape>::value_type(sd->getType(), tmp));
      }
    }
  }

  
  std::map<std::string, SDShape>::iterator si;
  for (si = uniqueStuntDoubles.begin(); si != uniqueStuntDoubles.end(); ++si) {
    HydrodynamicsModel* model = NULL;
    Shape* shape              = si->second.shape;
    StuntDouble* sd           = si->second.sd;

    // if (shape->hasAnalyticalSolution()) {
    //  model = new AnalyticalModel(sd, info);
    //} else {
    if (args_info.model_given) {
      std::string modelName;
      switch (args_info.model_arg) {
      case model_arg_RoughShell:
        modelName = "RoughShell";
        break;
      case model_arg_AtomicBeadModel:
      default:
        modelName = "AtomicBeadModel";
        break;
      }

      model =
          HydrodynamicsModelFactory::getInstance()->createHydrodynamicsModel(modelName);
      
      if (args_info.model_arg == model_arg_RoughShell) {
        RealType bs = args_info.beadSize_arg;
        dynamic_cast<RoughShell*>(model)->setSigma(bs);
      }
    }
    //}

    if (model != NULL) {
      model->init();
      model->setShape(shape);

      std::ofstream ofs;
      std::stringstream outputBeads;
      outputBeads << prefix << "_" << shape->getName() << ".xyz";
      ofs.open(outputBeads.str().c_str());
      model->writeElements(ofs);
      ofs.close();

      // if beads option is turned on, skip the calculation
      if (!args_info.beads_flag) {
        HydroProp* hp = model->calcHydroProps(viscosity);
        hio->writeHydroProp(hp, viscosity, temperature, outputHydro);
	hio->interpretHydroProp(hp, viscosity, temperature);
      }

      delete model;

    } else {
<<<<<<< HEAD
      snprintf(painCave.errMsg, MAX_SIM_ERROR_MSG_LENGTH,
               "Could not create HydrodynamicsModel\n");
=======
      snprintf(painCave.errMsg, MAX_SIM_ERROR_MSG_LENGTH, "Could not create HydrodynamicsModel\n");
>>>>>>> dd05c069
      painCave.isFatal = 1;
      simError();
    }
  }
  hio->closeWriter(outputHydro);

  outputHydro.close();

  // Utils::deletePointers(shapes);
  delete info;
}

void registerHydrodynamicsModels() {
  HydrodynamicsModelFactory::getInstance()->registerHydrodynamicsModel(
      new HydrodynamicsModelBuilder<RoughShell>("RoughShell"));
  HydrodynamicsModelFactory::getInstance()->registerHydrodynamicsModel(
      new HydrodynamicsModelBuilder<AtomicBeadModel>("AtomicBeadModel"));
  HydrodynamicsModelFactory::getInstance()->registerHydrodynamicsModel(
      new HydrodynamicsModelBuilder<AnalyticalModel>("AnalyticalModel"));
}

class XYZFormat {
public:
  XYZFormat() {}
  bool ReadMolecule(OBBase* pOb, OBConversion* pConv) override;
};

bool XYZFormat::ReadMolecule(istream& ifs) {
  char buffer[BUFF_SIZE]; 
  unsigned int natoms;

  if (!ifs)
      return false; // we're attempting to read past the end of the file

  if (!ifs.getline(buffer,BUFF_SIZE)) {
    strcpy(painCave.errMsg, "Problems reading an XYZ file: Cannot read the first line.\n");
    painCave.isFatal = 1;
    simError();
  }
  
  if (sscanf(buffer, "%d", &natoms) == 0 || !natoms) {
    strcpy(painCave.errMsg, "Problems reading an XYZ file: The first line must contain the number of atoms.\n");
    painCave.isFatal = 1;
    simError();
  }

  mol.ReserveAtoms(natoms);

  // The next line contains a title string for the molecule. Use this
  // as the title for the molecule if the line is not
  // empty. Otherwise, use the title given by the calling function.
  if (!ifs.getline(buffer,BUFF_SIZE)) {
    strcpy(painCave.errMsg, "Problems reading an XYZ file: Could not read the second line (title/comments).\n");
    painCave.isFatal = 1;
    simError();
  }
  string readTitle(buffer);
  string::size_type location = readTitle.find("Energy");
  if (location != string::npos)
    readTitle.erase(location);
  Trim(readTitle);
  
  location = readTitle.find_first_not_of(" \t\n\r");
  if (location != string::npos)
    mol.SetTitle(readTitle);
  else
    mol.SetTitle(title);
  
  mol.BeginModify();

  // The next lines contain four items each, separated by white
  // spaces: the atom type, and the coordinates of the atom
  vector<string> vs;
  for (unsigned int i = 1; i <= natoms; i ++) {
    if (!ifs.getline(buffer,BUFF_SIZE)) {
      errorMsg << "Problems reading an XYZ file: "
	       << "Could not read line #" << i+2 << ", file error." << endl
	       << " According to line one, there should be " << natoms
	       << " atoms, and therefore " << natoms+2 << " lines in the file.";
      
      obErrorLog.ThrowError(__FUNCTION__, errorMsg.str() , obWarning);
      return(false);
    }
    tokenize(vs,buffer);
    if (vs.size() < 4) // ignore extra columns which some applications add
      {
	errorMsg << "Problems reading an XYZ file: "
		 << "Could not read line #" << i+2 << "." << endl
		 << "OpenBabel found the line '" << buffer << "'" << endl
		 << "According to the specifications, this line should contain exactly 4 entries, separated by white space." << endl
		 << "However, OpenBabel found " << vs.size() << " items.";
	
	obErrorLog.ThrowError(__FUNCTION__, errorMsg.str() , obWarning);
	return(false);
      }

    // Atom Type: get the atomic number from the element table, using
    // the first entry in the currently read line. If the entry makes
    // sense, set the atomic number and leave the atomic type open
    // (the type is then later faulted in when atom->GetType() is
    // called). If the entry does not make sense to use, set the atom
    // type manually, assuming that the author of the xyz-file had
    // something "special" in mind.
    OBAtom *atom  = mol.NewAtom();
    
    int atomicNum = OBElements::GetAtomicNum(vs[0].c_str());
    //set atomic number, or '0' if the atom type is not recognized
    if (atomicNum == 0) {
      // Sometimes people call this an XYZ file, but it's actually Unichem
      // i.e., the first column is the atomic number, not a symbol
      // so we'll first check if we can convert this to an element number
      atomicNum = atoi(vs[0].c_str());
    }
    
    atom->SetAtomicNum(atomicNum);
    if (atomicNum == 0) // still strange, try using an atom type
      atom->SetType(vs[0]);
    
    // Read the atom coordinates
    char *endptr;
    double x = strtod((char*)vs[1].c_str(),&endptr);
    if (endptr == (char*)vs[1].c_str()) {
      
      errorMsg << "Problems reading an XYZ file: "
	       << "Could not read line #" << i+2 << "." << endl
	       << "OpenBabel found the line '" << buffer << "'" << endl
	       << "According to the specifications, this line should contain exactly 4 entries, separated by white space." << endl
	       << "OpenBabel could not interpret item #1 as a number.";
      
      strcpy(painCave.errMsg, errorMsg.c_str());
      painCave.isFatal = 1;
      simError();
    }
    double y = strtod((char*)vs[2].c_str(),&endptr);
    if (endptr == (char*)vs[2].c_str()) {

      errorMsg << "Problems reading an XYZ file: "
	       << "Could not read line #" << i+2 << "." << endl
	       << "OpenBabel found the line '" << buffer << "'" << endl
	       << "According to the specifications, this line should contain exactly 4 entries, separated by white space." << endl
	       << "OpenBabel could not interpret item #2 as a number.";
      
      strcpy(painCave.errMsg, errorMsg.c_str());
      painCave.isFatal = 1;
      simError();
    }
    double z = strtod((char*)vs[3].c_str(),&endptr);
    if (endptr == (char*)vs[3].c_str()) {
      
      errorMsg << "Problems reading an XYZ file: "
	       << "Could not read line #" << i+2 << "." << endl
	       << "OpenBabel found the line '" << buffer << "'" << endl
	       << "According to the specifications, this line should contain exactly 4 entries, separated by white space." << endl
	       << "OpenBabel could not interpret item #3 as a number.";
      
      obErrorLog.ThrowError(__FUNCTION__, errorMsg.str() , obWarning);
      return(false);
    }
    atom->SetVector(x,y,z); //set coordinates
    
    // OK, sometimes there's sym x y z charge -- accepted by Jmol
    if (vs.size() > 5) {
      string::size_type decimal = vs[4].find('.');
      if (decimal !=string::npos) { // period found
	double charge = strtod((char*)vs[4].c_str(),&endptr);
	if (endptr != (char*)vs[4].c_str())
	  atom->SetPartialCharge(charge);
      }
    } // attempt to parse charges
  }
  
  // clean out any remaining blank lines
  std::streampos ipos;
  do {
    ipos = ifs.tellg();
    ifs.getline(buffer,BUFF_SIZE);
  }
  while(strlen(buffer) == 0 && !ifs.eof() );
  ifs.seekg(ipos);
  
  if (!pConv->IsOption("b",OBConversion::INOPTIONS))
    mol.ConnectTheDots();
  if (!pConv->IsOption("s",OBConversion::INOPTIONS) && !pConv->IsOption("b",OBConversion::INOPTIONS))
    mol.PerceiveBondOrders();
  
  mol.EndModify();
  
  return(true);
}<|MERGE_RESOLUTION|>--- conflicted
+++ resolved
@@ -211,12 +211,7 @@
   if (simParams->haveViscosity()) {
     viscosity = simParams->getViscosity();
   } else {
-<<<<<<< HEAD
-    snprintf(painCave.errMsg, MAX_SIM_ERROR_MSG_LENGTH,
-             "viscosity must be set\n");
-=======
     snprintf(painCave.errMsg, MAX_SIM_ERROR_MSG_LENGTH, "viscosity must be set\n");
->>>>>>> dd05c069
     painCave.isFatal = 1;
     simError();
   }
@@ -224,12 +219,7 @@
   if (simParams->haveTargetTemp()) {
     temperature = simParams->getTargetTemp();
   } else {
-<<<<<<< HEAD
-    snprintf(painCave.errMsg, MAX_SIM_ERROR_MSG_LENGTH,
-             "target temperature must be set\n");
-=======
     snprintf(painCave.errMsg, MAX_SIM_ERROR_MSG_LENGTH, "target temperature must be set\n");
->>>>>>> dd05c069
     painCave.isFatal = 1;
     simError();
   }
@@ -311,12 +301,7 @@
       delete model;
 
     } else {
-<<<<<<< HEAD
-      snprintf(painCave.errMsg, MAX_SIM_ERROR_MSG_LENGTH,
-               "Could not create HydrodynamicsModel\n");
-=======
       snprintf(painCave.errMsg, MAX_SIM_ERROR_MSG_LENGTH, "Could not create HydrodynamicsModel\n");
->>>>>>> dd05c069
       painCave.isFatal = 1;
       simError();
     }
