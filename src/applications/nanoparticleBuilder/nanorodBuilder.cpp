/*
 * Copyright (c) 2005 The University of Notre Dame. All Rights Reserved.
 *
 * The University of Notre Dame grants you ("Licensee") a
 * non-exclusive, royalty free, license to use, modify and
 * redistribute this software in source and binary code form, provided
 * that the following conditions are met:
 *
 * 1. Redistributions of source code must retain the above copyright
 *    notice, this list of conditions and the following disclaimer.
 *
 * 2. Redistributions in binary form must reproduce the above copyright
 *    notice, this list of conditions and the following disclaimer in the
 *    documentation and/or other materials provided with the
 *    distribution.
 *
 * This software is provided "AS IS," without a warranty of any
 * kind. All express or implied conditions, representations and
 * warranties, including any implied warranty of merchantability,
 * fitness for a particular purpose or non-infringement, are hereby
 * excluded.  The University of Notre Dame and its licensors shall not
 * be liable for any damages suffered by licensee as a result of
 * using, modifying or distributing the software or its
 * derivatives. In no event will the University of Notre Dame or its
 * licensors be liable for any lost revenue, profit or data, or for
 * direct, indirect, special, consequential, incidental or punitive
 * damages, however caused and regardless of the theory of liability,
 * arising out of the use of or inability to use software, even if the
 * University of Notre Dame has been advised of the possibility of
 * such damages.
 *
 * SUPPORT OPEN SCIENCE!  If you use OpenMD or its source code in your
 * research, please cite the appropriate papers when you publish your
 * work.  Good starting points are:
 *                                                                      
 * [1]  Meineke, et al., J. Comp. Chem. 26, 252-271 (2005).             
 * [2]  Fennell & Gezelter, J. Chem. Phys. 124, 234104 (2006).          
 * [3]  Sun, Lin & Gezelter, J. Chem. Phys. 128, 234107 (2008).          
 * [4]  Kuang & Gezelter,  J. Chem. Phys. 133, 164101 (2010).
 * [5]  Vardeman, Stocker & Gezelter, J. Chem. Theory Comput. 7, 834 (2011).
 *  Created by Kelsey M. Stocker on 2/9/12.
 *  @author  Kelsey M. Stocker 
 *
 */

#include <cstdlib>
#include <cstdio>
#include <cstring>
#include <cmath>
#include <iostream>
#include <string>
#include <map>
#include <fstream>
#include <algorithm>

#include "config.h"
#include "shapedLatticeRod.hpp"
#include "shapedLatticeEllipsoid.hpp"
#include "nanorodBuilderCmd.h"
#include "lattice/LatticeFactory.hpp"
#include "utils/MoLocator.hpp"
#include "lattice/Lattice.hpp"
#include "brains/Register.hpp"
#include "brains/SimInfo.hpp"
#include "brains/SimCreator.hpp"
#include "io/DumpWriter.hpp"
#include "math/Vector3.hpp"
#include "math/SquareMatrix3.hpp"
#include "utils/StringUtils.hpp"

using namespace std;
using namespace OpenMD;
void createMdFile(const std::string&oldMdFileName, 
                  const std::string&newMdFileName,
                  std::vector<int> numMol);

int main(int argc, char *argv []) {
  
  registerLattice();
  
  gengetopt_args_info args_info;
  std::string latticeType;
  std::string inputFileName;
  std::string outputFileName;
  MoLocator* locator;
  int nComponents;
  double latticeConstant;
  RealType rodRadius;
  RealType rodLength;
  Mat3x3d hmat;
  DumpWriter *writer;
  
  // Parse Command Line Arguments
  if (cmdline_parser(argc, argv, &args_info) != 0)
    exit(1);
         
  /* get lattice type */
  latticeType = "FCC";

  /* get input file name */
  if (args_info.inputs_num)
    inputFileName = args_info.inputs[0];
  else {
    sprintf(painCave.errMsg, "No input .md file name was specified "
            "on the command line");
    painCave.isFatal = 1;
    cmdline_parser_print_help();
    simError();
  }
  
  /* parse md file and set up the system */
  SimCreator oldCreator;
  SimInfo* oldInfo = oldCreator.createSim(inputFileName, false);
  
  latticeConstant = args_info.latticeConstant_arg;
  rodRadius = args_info.radius_arg;
  rodLength = args_info.length_arg;
  Globals* simParams = oldInfo->getSimParams();
  
  vector<Vector3d> sites;
  vector<Vector3d> orientations;

  if (args_info.ellipsoid_flag) {
    shapedLatticeEllipsoid nanoEllipsoid(latticeConstant, latticeType,
                                         rodLength, rodRadius);
    sites = nanoEllipsoid.getSites();
    orientations = nanoEllipsoid.getOrientations();
  } else {
    
    /* Create nanorod */
    shapedLatticeRod nanoRod(latticeConstant, latticeType,
                             rodRadius, rodLength);
    /* Build a lattice and get lattice points for this lattice constant */
    sites = nanoRod.getSites();
    orientations = nanoRod.getOrientations();
  }

  std::vector<int> vacancyTargets;
  vector<bool> isVacancy;
  
  Vector3d myLoc;
  RealType myR;
 
  for (unsigned int i = 0; i < sites.size(); i++) 
    isVacancy.push_back(false);
  
  // cerr << "checking vacancyPercent" << "\n";
  if (args_info.vacancyPercent_given) {
    // cerr << "vacancyPercent given" << "\n";
    if (args_info.vacancyPercent_arg < 0.0 || args_info.vacancyPercent_arg > 100.0) {
      sprintf(painCave.errMsg, "vacancyPercent was set to a non-sensical value.");
      painCave.isFatal = 1;
      simError();
    } else {
      RealType vF = args_info.vacancyPercent_arg / 100.0;
      //  cerr << "vacancyPercent = " << vF << "\n";
      RealType vIR;
      RealType vOR;
      if (args_info.vacancyInnerRadius_given) {
        vIR = args_info.vacancyInnerRadius_arg;
      } else {
        vIR = 0.0;
      }
      if (args_info.vacancyOuterRadius_given) {
        vOR = args_info.vacancyOuterRadius_arg;
      } else {
        vOR = rodRadius;
      }
      if (vIR >= 0.0 && vOR <= rodRadius && vOR >= vIR) {
        
        for (unsigned int i = 0; i < sites.size(); i++) {
          myLoc = sites[i];
          myR = myLoc.length();
          if (myR >= vIR && myR <= vOR) {
            vacancyTargets.push_back(i);
          }          
        }
        std::random_shuffle(vacancyTargets.begin(), vacancyTargets.end());
        
        int nTargets = vacancyTargets.size();
        vacancyTargets.resize((int)(vF * nTargets));
        
                  
        sprintf(painCave.errMsg, "Removing %d atoms from randomly-selected\n"
                "\tsites between %lf and %lf.", (int) vacancyTargets.size(), 
                vIR, vOR); 
        painCave.isFatal = 0;
        simError();

        isVacancy.clear();
        for (unsigned int i = 0; i < sites.size(); i++) {
          bool vac = false;
          for (unsigned int j = 0; j < vacancyTargets.size(); j++) {
            if (i == vacancyTargets[j]) vac = true;
          }
          isVacancy.push_back(vac);
        }
               
      } else {
        sprintf(painCave.errMsg, "Something is strange about the vacancy\n"
                "\tinner or outer radii.  Check their values.");
        painCave.isFatal = 1;
        simError();
      }
    }
  }

  /* Get number of lattice sites */
  int nSites = sites.size() - vacancyTargets.size();

  // cerr << "sites.size() = " << sites.size() << "\n";
  // cerr << "nSites = " << nSites << "\n";
  // cerr << "vacancyTargets = " << vacancyTargets.size() << "\n";

  std::vector<Component*> components = simParams->getComponents();
  std::vector<RealType> molFractions;
  std::vector<RealType> shellRadii;
  std::vector<int> nMol;
  std::map<int, int> componentFromSite;
  nComponents = components.size();
  // cerr << "nComponents = " << nComponents << "\n";

  if (args_info.molFraction_given && args_info.shellRadius_given) {
    sprintf(painCave.errMsg, "Specify either molFraction or shellRadius "
            "arguments, but not both!");
    painCave.isFatal = 1;
    simError();
  }
  
  if (nComponents == 1) {
    molFractions.push_back(1.0);    
    shellRadii.push_back(rodRadius);
  } else if (args_info.molFraction_given) {
    if ((int)args_info.molFraction_given == nComponents) {
      for (int i = 0; i < nComponents; i++) {
        molFractions.push_back(args_info.molFraction_arg[i]);
      }
    } else if ((int)args_info.molFraction_given == nComponents-1) {
      RealType remainingFraction = 1.0;
      for (int i = 0; i < nComponents-1; i++) {
        molFractions.push_back(args_info.molFraction_arg[i]);
        remainingFraction -= molFractions[i];
      }
      molFractions.push_back(remainingFraction);
    } else {    
      sprintf(painCave.errMsg, "nanorodBuilder can't figure out molFractions "
              "for all of the components in the <MetaData> block.");
      painCave.isFatal = 1;
      simError();
    }
  } else if ((int)args_info.shellRadius_given) {
    if ((int)args_info.shellRadius_given == nComponents) {
      for (int i = 0; i < nComponents; i++) {
        shellRadii.push_back(args_info.shellRadius_arg[i]);
      }
    } else if ((int)args_info.shellRadius_given == nComponents-1) {
      for (int i = 0; i < nComponents-1; i++) {
        shellRadii.push_back(args_info.shellRadius_arg[i]);
      }
      shellRadii.push_back(rodRadius);
    } else {    
      sprintf(painCave.errMsg, "nanorodBuilder can't figure out the\n"
              "\tshell radii for all of the components in the <MetaData> block.");
      painCave.isFatal = 1;
      simError();
    }
  } else {
    sprintf(painCave.errMsg, "You have a multi-component <MetaData> block,\n"
            "\tbut have not specified either molFraction or shellRadius arguments.");
    painCave.isFatal = 1;
    simError();
  }
  
  if (args_info.molFraction_given) {
    RealType totalFraction = 0.0;
    
    /* Do some simple sanity checking*/
    
    for (int i = 0; i < nComponents; i++) {
      if (molFractions.at(i) < 0.0) {
        sprintf(painCave.errMsg, "One of the requested molFractions was"
                " less than zero!");
        painCave.isFatal = 1;
        simError();
      }
      if (molFractions.at(i) > 1.0) {
        sprintf(painCave.errMsg, "One of the requested molFractions was"
                " greater than one!");
        painCave.isFatal = 1;
        simError();
      }
      totalFraction += molFractions.at(i);
    }
    if (abs(totalFraction - 1.0) > 1e-6) {
      sprintf(painCave.errMsg, "The sum of molFractions was not close enough to 1.0");
      painCave.isFatal = 1;
      simError();
    }
    
    int remaining = nSites;
    for (int i=0; i < nComponents-1; i++) {    
      nMol.push_back(int((RealType)nSites * molFractions.at(i)));
      remaining -= nMol.at(i);
    }
    nMol.push_back(remaining);
    
    // recompute actual mol fractions and perform final sanity check:
    
    int totalMolecules = 0;
    for (int i=0; i < nComponents; i++) {
      molFractions[i] = (RealType)(nMol.at(i))/(RealType)nSites;
      totalMolecules += nMol.at(i);
    }
    if (totalMolecules != nSites) {
      sprintf(painCave.errMsg, "Computed total number of molecules is not equal "
              "to the number of lattice sites!");
      painCave.isFatal = 1;
      simError();
    }
  } else {

    for (unsigned int i = 0; i < shellRadii.size(); i++) {
      if (shellRadii.at(i) > rodRadius + 1e-6 ) {
        sprintf(painCave.errMsg, "One of the shellRadius values exceeds the rod Radius.");
        painCave.isFatal = 1;
        simError();
      } 
      if (shellRadii.at(i) <= 0.0 ) {
        sprintf(painCave.errMsg, "One of the shellRadius values is smaller than zero!");
        painCave.isFatal = 1;
        simError();
      }
    }
  }

  vector<int> ids;           
  if ((int)args_info.molFraction_given){
    //  cerr << "molFraction given 2" << "\n";
    sprintf(painCave.errMsg, "Creating a randomized spherically-capped nanorod.");
    painCave.isFatal = 0;
    simError();
    /* Random rod is the default case*/

    for (unsigned int i = 0; i < sites.size(); i++) 
      if (!isVacancy[i]) ids.push_back(i);
    
    std::random_shuffle(ids.begin(), ids.end());
    
  } else{ 
    sprintf(painCave.errMsg, "Creating an fcc nanorod.");
    painCave.isFatal = 0;
    simError();

    // RealType smallestSoFar;
    int myComponent = -1;
    nMol.clear();
    nMol.resize(nComponents);

    // cerr << "shellRadii[0] " << shellRadii[0] << "\n";
    // cerr << "rodRadius " << rodRadius << "\n";

    for (unsigned int i = 0; i < sites.size(); i++) {
      myLoc = sites[i];
      myR = myLoc.length();
      // smallestSoFar = rodRadius;  
<<<<<<< HEAD
      //cerr << "vac = " << isVacancy[i]<< "\n";
=======
      // cerr << "vac = " << isVacancy[i]<< "\n";
>>>>>>> b95d02ac
    
      if (!isVacancy[i]) {


        // for (int j = 0; j < nComponents; j++) {
        //   if (myR <= shellRadii[j]) {
        //     if (shellRadii[j] <= smallestSoFar) {
        //       smallestSoFar = shellRadii[j];
        //       myComponent = j;
        //     }
        //   }
        // }
	myComponent = 0;
        componentFromSite[i] = myComponent;
        nMol[myComponent]++;
	//	cerr << "nMol for myComp(" << myComponent<<") = " << nMol[myComponent] << "\n";
      }
    }       
  }
  //     cerr << "nMol = " << nMol.at(0) << "\n";

  outputFileName = args_info.output_arg;
   
  //creat new .md file on fly which corrects the number of molecule    

  createMdFile(inputFileName, outputFileName, nMol);
  
  delete oldInfo;
  
  SimCreator newCreator;
  SimInfo* NewInfo = newCreator.createSim(outputFileName, false);
    
  // Place molecules
  Molecule* mol;
  SimInfo::MoleculeIterator mi;
  mol = NewInfo->beginMolecule(mi);

  int l = 0;

  for (unsigned int i = 0; i < nComponents; i++){
    locator = new MoLocator(NewInfo->getMoleculeStamp(i), 
                            NewInfo->getForceField());
    
    //   cerr << "nMol = " << nMol.at(i) << "\n";
    if (!args_info.molFraction_given) {
      for (unsigned int n = 0; n < sites.size(); n++) {
        if (!isVacancy[n]) {
          if (componentFromSite[n] == i) {
            mol = NewInfo->getMoleculeByGlobalIndex(l);
            locator->placeMol(sites[n], orientations[n], mol);
            l++;
          }
        }
      }
    } else {
      for (unsigned int n = 0; n < nMol.at(i); n++) {
        mol = NewInfo->getMoleculeByGlobalIndex(l);
        locator->placeMol(sites[ids[l]], orientations[ids[l]], mol);
        l++;
      }
    }
  }
  
  //fill Hmat
  hmat(0, 0)=  10.0*rodRadius;
  hmat(0, 1) = 0.0;
  hmat(0, 2) = 0.0;
  
  hmat(1, 0) = 0.0;
  hmat(1, 1) = 10.0*rodRadius;
  hmat(1, 2) = 0.0;
  
  hmat(2, 0) = 0.0;
  hmat(2, 1) = 0.0;
  hmat(2, 2) = 5.0*rodLength + 2.0*rodRadius;
  
  //set Hmat
  NewInfo->getSnapshotManager()->getCurrentSnapshot()->setHmat(hmat);
  
  
  //create dumpwriter and write out the coordinates
  writer = new DumpWriter(NewInfo, outputFileName);
  
  if (writer == NULL) {
    sprintf(painCave.errMsg, "Error in creating dumpwriter object ");
    painCave.isFatal = 1;
    simError();
  }
  
  writer->writeDump();

  // deleting the writer will put the closing at the end of the dump file

  delete writer;

  // cleanup a by calling sim error.....
  sprintf(painCave.errMsg, "A new OpenMD file called \"%s\" has been "
          "generated.\n", outputFileName.c_str());
  painCave.isFatal = 0;
  simError();
  return 0;
}

void createMdFile(const std::string&oldMdFileName, 
                  const std::string&newMdFileName,
                  std::vector<int> nMol) {
  ifstream oldMdFile;
  ofstream newMdFile;
  const int MAXLEN = 65535;
  char buffer[MAXLEN];
  
  //create new .md file based on old .md file
  oldMdFile.open(oldMdFileName.c_str());
  newMdFile.open(newMdFileName.c_str());
  oldMdFile.getline(buffer, MAXLEN);

  unsigned int i = 0;
  while (!oldMdFile.eof()) {

    //correct molecule number
    if (strstr(buffer, "nMol") != NULL) {
      if(i<nMol.size()){
	sprintf(buffer, "\tnMol = %i;", nMol.at(i));
	newMdFile << buffer << std::endl;
	i++;
      }
    } else
      newMdFile << buffer << std::endl;
    
    oldMdFile.getline(buffer, MAXLEN);
  }
  
  oldMdFile.close();
  newMdFile.close();

  if (i != nMol.size()) {
    sprintf(painCave.errMsg, "Couldn't replace the correct number of nMol\n"
            "\tstatements in component blocks.  Make sure that all\n"
            "\tcomponents in the template file have nMol=1");
    painCave.isFatal = 1;
    simError();
  }
    
}
<|MERGE_RESOLUTION|>--- conflicted
+++ resolved
@@ -363,11 +363,7 @@
       myLoc = sites[i];
       myR = myLoc.length();
       // smallestSoFar = rodRadius;  
-<<<<<<< HEAD
-      //cerr << "vac = " << isVacancy[i]<< "\n";
-=======
       // cerr << "vac = " << isVacancy[i]<< "\n";
->>>>>>> b95d02ac
     
       if (!isVacancy[i]) {
 
