/*
 * Copyright (c) 2004-2021 The University of Notre Dame. All Rights Reserved.
 *
 * The University of Notre Dame grants you ("Licensee") a
 * non-exclusive, royalty free, license to use, modify and
 * redistribute this software in source and binary code form, provided
 * that the following conditions are met:
 *
 * 1. Redistributions of source code must retain the above copyright
 *    notice, this list of conditions and the following disclaimer.
 *
 * 2. Redistributions in binary form must reproduce the above copyright
 *    notice, this list of conditions and the following disclaimer in the
 *    documentation and/or other materials provided with the
 *    distribution.
 *
 * This software is provided "AS IS," without a warranty of any
 * kind. All express or implied conditions, representations and
 * warranties, including any implied warranty of merchantability,
 * fitness for a particular purpose or non-infringement, are hereby
 * excluded.  The University of Notre Dame and its licensors shall not
 * be liable for any damages suffered by licensee as a result of
 * using, modifying or distributing the software or its
 * derivatives. In no event will the University of Notre Dame or its
 * licensors be liable for any lost revenue, profit or data, or for
 * direct, indirect, special, consequential, incidental or punitive
 * damages, however caused and regardless of the theory of liability,
 * arising out of the use of or inability to use software, even if the
 * University of Notre Dame has been advised of the possibility of
 * such damages.
 *
 * SUPPORT OPEN SCIENCE!  If you use OpenMD or its source code in your
 * research, please cite the appropriate papers when you publish your
 * work.  Good starting points are:
 *
 * [1] Meineke, et al., J. Comp. Chem. 26, 252-271 (2005).
 * [2] Fennell & Gezelter, J. Chem. Phys. 124, 234104 (2006).
 * [3] Sun, Lin & Gezelter, J. Chem. Phys. 128, 234107 (2008).
 * [4] Vardeman, Stocker & Gezelter, J. Chem. Theory Comput. 7, 834 (2011).
 * [5] Kuang & Gezelter, Mol. Phys., 110, 691-701 (2012).
 * [6] Lamichhane, Gezelter & Newman, J. Chem. Phys. 141, 134109 (2014).
 * [7] Lamichhane, Newman & Gezelter, J. Chem. Phys. 141, 134110 (2014).
 * [8] Bhattarai, Newman & Gezelter, Phys. Rev. B 99, 094106 (2019).
 */

#ifndef APPLICATIONS_DYNAMICPROPS_HBONDJUMP_HPP
#define APPLICATIONS_DYNAMICPROPS_HBONDJUMP_HPP

#include "applications/dynamicProps/TimeCorrFunc.hpp"

<<<<<<< HEAD
=======
#define HONKING_LARGE_VALUE 1.0e10

>>>>>>> 94a62bfa
namespace OpenMD {

  class HBondJump : public TimeCorrFunc<RealType> {
  public:
    HBondJump(SimInfo* info, const std::string& filename,
              const std::string& sele1, const std::string& sele2, double OOCut,
              double thetaCut, double OHCut);

  protected:
    virtual void correlation();
    virtual void computeFrame(int istep);

    virtual void computeProperty1(int) { return; }
    virtual void computeProperty2(int) { return; }
    virtual int computeProperty1(int, Molecule*) { return -1; }
    virtual int computeProperty1(int, StuntDouble*) { return -1; }
    virtual int computeProperty1(int, Bond*) { return -1; }
    virtual int computeProperty2(int, Molecule*) { return -1; }
    virtual int computeProperty2(int, StuntDouble*) { return -1; }
    virtual int computeProperty2(int, Bond*) { return -1; }

    virtual RealType calcCorrVal(int, int, int, int) { return 0.0; }
    virtual RealType calcCorrVal(int, int) { return 0.0; }

    virtual void postCorrelate();

    virtual int registerHydrogen(int frame, int hIndex);
    virtual void findHBonds(int frame);
    bool isHBond(Vector3d donorPos, Vector3d hPos, Vector3d acceptorPos);
    void registerHydrogenBond(int frame, int index, int hIndex, int aIndex);
    void processNonOverlapping(int frame, SelectionManager& sman1,
                               SelectionManager& sman2);
    void processOverlapping(int frame, SelectionManager& sman);

    std::vector<std::vector<int>> GIDtoH_;
    std::vector<std::vector<int>> hydrogen_;
    std::vector<std::vector<int>> acceptor_;
    std::vector<std::vector<int>> lastAcceptor_;
    std::vector<std::vector<bool>> selected_;
    std::vector<std::vector<int>> acceptorStartFrame_;

    RealType OOCut_;
    RealType thetaCut_;
    RealType OHCut_;

    SelectionManager sele1_minus_common_;
    SelectionManager sele2_minus_common_;
    SelectionManager common_;
  };

  class HBondJumpZ : public HBondJump {
  public:
    HBondJumpZ(SimInfo* info, const std::string& filename,
               const std::string& sele1, const std::string& sele2, double OOCut,
               double thetaCut, double OHCut, int nZbins, int axis = 2);
    virtual int registerHydrogen(int frame, int hIndex);
    virtual void findHBonds(int frame);
    virtual void correlation();
    virtual void postCorrelate();
    virtual void writeCorrelate();

  private:
    std::vector<std::vector<RealType>> histogram_;
    std::vector<std::vector<int>> counts_;
    std::vector<std::vector<int>> zbin_;
    unsigned int nZBins_;
    int axis_;
    std::string axisLabel_;
  };
  
  class HBondJumpR : public HBondJump {
  public:
    HBondJumpR(SimInfo* info, const std::string& filename,
               const std::string& sele1, const std::string& sele2,
	       const std::string& sele3, double OOCut,
               RealType thetaCut, RealType OHCut, RealType len, int nRbins);
    virtual int registerHydrogen(int frame, int hIndex);
    virtual void findHBonds(int frame);
    virtual void correlation();
    virtual void postCorrelate();
    virtual void writeCorrelate();

  private:
    RealType len_;
    unsigned int nRBins_;
    RealType deltaR_;
    SelectionManager seleMan3_;
    std::string selectionScript3_;
    SelectionEvaluator evaluator3_;

    std::vector<std::vector<RealType>> histogram_;
    std::vector<std::vector<int>> counts_;
    std::vector<std::vector<int>> rbin_;
  };
}  // namespace OpenMD

#endif<|MERGE_RESOLUTION|>--- conflicted
+++ resolved
@@ -48,11 +48,8 @@
 
 #include "applications/dynamicProps/TimeCorrFunc.hpp"
 
-<<<<<<< HEAD
-=======
 #define HONKING_LARGE_VALUE 1.0e10
 
->>>>>>> 94a62bfa
 namespace OpenMD {
 
   class HBondJump : public TimeCorrFunc<RealType> {
@@ -122,13 +119,13 @@
     int axis_;
     std::string axisLabel_;
   };
-  
+
   class HBondJumpR : public HBondJump {
   public:
     HBondJumpR(SimInfo* info, const std::string& filename,
                const std::string& sele1, const std::string& sele2,
-	       const std::string& sele3, double OOCut,
-               RealType thetaCut, RealType OHCut, RealType len, int nRbins);
+               const std::string& sele3, double OOCut, RealType thetaCut,
+               RealType OHCut, RealType len, int nRbins);
     virtual int registerHydrogen(int frame, int hIndex);
     virtual void findHBonds(int frame);
     virtual void correlation();
