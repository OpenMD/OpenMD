/*
 * Copyright (c) 2005 The University of Notre Dame. All Rights Reserved.
 *
 * The University of Notre Dame grants you ("Licensee") a
 * non-exclusive, royalty free, license to use, modify and
 * redistribute this software in source and binary code form, provided
 * that the following conditions are met:
 *
 * 1. Redistributions of source code must retain the above copyright
 *    notice, this list of conditions and the following disclaimer.
 *
 * 2. Redistributions in binary form must reproduce the above copyright
 *    notice, this list of conditions and the following disclaimer in the
 *    documentation and/or other materials provided with the
 *    distribution.
 *
 * This software is provided "AS IS," without a warranty of any
 * kind. All express or implied conditions, representations and
 * warranties, including any implied warranty of merchantability,
 * fitness for a particular purpose or non-infringement, are hereby
 * excluded.  The University of Notre Dame and its licensors shall not
 * be liable for any damages suffered by licensee as a result of
 * using, modifying or distributing the software or its
 * derivatives. In no event will the University of Notre Dame or its
 * licensors be liable for any lost revenue, profit or data, or for
 * direct, indirect, special, consequential, incidental or punitive
 * damages, however caused and regardless of the theory of liability,
 * arising out of the use of or inability to use software, even if the
 * University of Notre Dame has been advised of the possibility of
 * such damages.
 *
 * SUPPORT OPEN SCIENCE!  If you use OpenMD or its source code in your
 * research, please cite the appropriate papers when you publish your
 * work.  Good starting points are:
 *                                                                      
 * [1]  Meineke, et al., J. Comp. Chem. 26, 252-271 (2005).             
 * [2]  Fennell & Gezelter, J. Chem. Phys. 124, 234104 (2006).          
 * [3]  Sun, Lin & Gezelter, J. Chem. Phys. 128, 24107 (2008).          
 * [4]  Kuang & Gezelter,  J. Chem. Phys. 133, 164101 (2010).
 * [5]  Vardeman, Stocker & Gezelter, J. Chem. Theory Comput. 7, 834 (2011).
 */
#ifndef APPLICATIONS_DYNAMICPROPS_PARTICLETIMECORRFUNC_HPP
#define APPLICATIONS_DYNAMICPROPS_PARTICLETIMECORRFUNC_HPP

#include "applications/dynamicProps/TimeCorrFunc.hpp"

namespace OpenMD {

  class ParticleTimeCorrFunc : public TimeCorrFunc {
  public:
    ParticleTimeCorrFunc(SimInfo* info, const std::string& filename, 
<<<<<<< HEAD
			 const std::string& sele1, const std::string& sele2,
                         int storageLayout, long long int memSize);
        
=======
			 const std::string& sele1, const std::string& sele2, 
                         int storageLayout, long long int memSize);
    
>>>>>>> dbc11772
  private:        
    virtual void correlateFrames(int frame1, int frame2);
    virtual RealType calcCorrVal(int frame1, int frame2, StuntDouble* sd1,  StuntDouble* sd2) = 0;
        
    int nSelected_;
  };

}
#endif
<|MERGE_RESOLUTION|>--- conflicted
+++ resolved
@@ -49,15 +49,9 @@
   class ParticleTimeCorrFunc : public TimeCorrFunc {
   public:
     ParticleTimeCorrFunc(SimInfo* info, const std::string& filename, 
-<<<<<<< HEAD
-			 const std::string& sele1, const std::string& sele2,
-                         int storageLayout, long long int memSize);
-        
-=======
 			 const std::string& sele1, const std::string& sele2, 
                          int storageLayout, long long int memSize);
     
->>>>>>> dbc11772
   private:        
     virtual void correlateFrames(int frame1, int frame2);
     virtual RealType calcCorrVal(int frame1, int frame2, StuntDouble* sd1,  StuntDouble* sd2) = 0;
