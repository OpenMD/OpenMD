/*
 * Copyright (c) 2005 The University of Notre Dame. All Rights Reserved.
 *
 * The University of Notre Dame grants you ("Licensee") a
 * non-exclusive, royalty free, license to use, modify and
 * redistribute this software in source and binary code form, provided
 * that the following conditions are met:
 *
 * 1. Redistributions of source code must retain the above copyright
 *    notice, this list of conditions and the following disclaimer.
 *
 * 2. Redistributions in binary form must reproduce the above copyright
 *    notice, this list of conditions and the following disclaimer in the
 *    documentation and/or other materials provided with the
 *    distribution.
 *
 * This software is provided "AS IS," without a warranty of any
 * kind. All express or implied conditions, representations and
 * warranties, including any implied warranty of merchantability,
 * fitness for a particular purpose or non-infringement, are hereby
 * excluded.  The University of Notre Dame and its licensors shall not
 * be liable for any damages suffered by licensee as a result of
 * using, modifying or distributing the software or its
 * derivatives. In no event will the University of Notre Dame or its
 * licensors be liable for any lost revenue, profit or data, or for
 * direct, indirect, special, consequential, incidental or punitive
 * damages, however caused and regardless of the theory of liability,
 * arising out of the use of or inability to use software, even if the
 * University of Notre Dame has been advised of the possibility of
 * such damages.
 *
 * SUPPORT OPEN SCIENCE!  If you use OpenMD or its source code in your
 * research, please cite the appropriate papers when you publish your
 * work.  Good starting points are:
 *                                                                      
 * [1]  Meineke, et al., J. Comp. Chem. 26, 252-271 (2005).             
 * [2]  Fennell & Gezelter, J. Chem. Phys. 124, 234104 (2006).          
 * [3]  Sun, Lin & Gezelter, J. Chem. Phys. 128, 24107 (2008).          
 * [4]  Kuang & Gezelter,  J. Chem. Phys. 133, 164101 (2010).
 * [5]  Vardeman, Stocker & Gezelter, J. Chem. Theory Comput. 7, 834 (2011).
 */
 
#include <iostream>
#include <fstream>
#include <string>

#include "brains/SimCreator.hpp"
#include "brains/SimInfo.hpp"
#include "utils/StringUtils.hpp"
#include "utils/simError.h"

#include "applications/dynamicProps/DynamicPropsCmd.h"
#include "applications/dynamicProps/DipoleCorrFunc.hpp"
#include "applications/dynamicProps/RCorrFunc.hpp"
#include "applications/dynamicProps/VCorrFunc.hpp"
#include "applications/dynamicProps/LegendreCorrFunc.hpp"
#include "applications/dynamicProps/RadialRCorrFunc.hpp"
#include "applications/dynamicProps/ThetaCorrFunc.hpp"
#include "applications/dynamicProps/DirectionalRCorrFunc.hpp"
#include "applications/dynamicProps/EnergyCorrFunc.hpp"
#include "applications/dynamicProps/StressCorrFunc.hpp"
#include "applications/dynamicProps/SystemDipoleCorrFunc.hpp"
#include "applications/dynamicProps/MomentumCorrFunc.hpp"
<<<<<<< HEAD
=======

>>>>>>> dbc11772


using namespace OpenMD;

int main(int argc, char* argv[]){
  
  gengetopt_args_info args_info;

  //parse the command line option
  if (cmdline_parser (argc, argv, &args_info) != 0) {
    exit(1) ;
  }


  //get the dumpfile name and meta-data file name
  std::string dumpFileName = args_info.input_arg;
    
  std::string sele1;
  std::string sele2;

  if (args_info.sele1_given) {
    sele1 = args_info.sele1_arg;
  }else {
    char*  sele1Env= getenv("SELECTION1");
    if (sele1Env) {
      sele1 = sele1Env;
    }else {
      sprintf( painCave.errMsg,
               "neither --sele1 option nor $SELECTION1 is set");
      painCave.severity = OPENMD_ERROR;
      painCave.isFatal = 1;
      simError();
    }
  }
    
  if (args_info.sele2_given) {
    sele2 = args_info.sele2_arg;
  }else {
    char* sele2Env = getenv("SELECTION2");
    if (sele2Env) {
      sele2 = sele2Env;            
    } else {
      sele2 = sele1;
    }
  }

  // use the memory string to figure out how much memory we can use:
  char *end;
  long long int memSize = memparse(args_info.memory_arg, &end);
  sprintf( painCave.errMsg,
           "Amount of memory being used: %llu bytes\n", memSize);
  painCave.severity = OPENMD_INFO;
  painCave.isFatal = 0;
<<<<<<< HEAD
  simError();
     
=======
  simError();     

>>>>>>> dbc11772
  //parse md file and set up the system
  SimCreator creator;
  SimInfo* info = creator.createSim(dumpFileName, false);


  TimeCorrFunc* corrFunc;
  if(args_info.sdcorr_given){
    corrFunc = new SystemDipoleCorrFunc(info, dumpFileName, sele1, sele2, memSize);
  } else if (args_info.dcorr_given){
    corrFunc = new DipoleCorrFunc(info, dumpFileName, sele1, sele2, memSize);
  } else if (args_info.rcorr_given) {
    corrFunc = new RCorrFunc(info, dumpFileName, sele1, sele2, memSize);
  } else if (args_info.r_rcorr_given) {
    corrFunc = new RadialRCorrFunc(info, dumpFileName, sele1, sele2, memSize);
  } else if (args_info.thetacorr_given) {
    corrFunc = new ThetaCorrFunc(info, dumpFileName, sele1, sele2, memSize);
  } else if (args_info.drcorr_given) {
    corrFunc = new DirectionalRCorrFunc(info, dumpFileName, sele1, sele2, memSize);
  } else if (args_info.vcorr_given) {
    corrFunc = new VCorrFunc(info, dumpFileName, sele1, sele2, memSize); 
  } else if (args_info.helfandEcorr_given){
    corrFunc = new EnergyCorrFunc(info, dumpFileName, sele1, sele2, memSize);
  } else if (args_info.stresscorr_given){
    corrFunc = new StressCorrFunc(info, dumpFileName, sele1, sele2, memSize);
  } else if (args_info.momentum_given){
    corrFunc = new MomentumCorrFunc(info, dumpFileName, sele1, sele2, memSize);
  } else if (args_info.lcorr_given) {
    int order;
    if (args_info.order_given)
        order = args_info.order_arg;
    else {
      sprintf( painCave.errMsg,
               "--order must be set if --lcoor is set\n");
      painCave.severity = OPENMD_ERROR;
      painCave.isFatal = 1;
      simError();
    }
        
    corrFunc = new LegendreCorrFunc(info, dumpFileName, sele1, sele2, order, memSize); 
  }

  if (args_info.output_given) {
    corrFunc->setOutputName(args_info.output_arg);
  }


  corrFunc->doCorrelate();

  delete corrFunc;    
  delete info;

  return 0;   
}

<|MERGE_RESOLUTION|>--- conflicted
+++ resolved
@@ -61,10 +61,7 @@
 #include "applications/dynamicProps/StressCorrFunc.hpp"
 #include "applications/dynamicProps/SystemDipoleCorrFunc.hpp"
 #include "applications/dynamicProps/MomentumCorrFunc.hpp"
-<<<<<<< HEAD
-=======
 
->>>>>>> dbc11772
 
 
 using namespace OpenMD;
@@ -118,13 +115,8 @@
            "Amount of memory being used: %llu bytes\n", memSize);
   painCave.severity = OPENMD_INFO;
   painCave.isFatal = 0;
-<<<<<<< HEAD
-  simError();
-     
-=======
   simError();     
 
->>>>>>> dbc11772
   //parse md file and set up the system
   SimCreator creator;
   SimInfo* info = creator.createSim(dumpFileName, false);
