/*
 * Copyright (c) 2005 The University of Notre Dame. All Rights Reserved.
 *
 * The University of Notre Dame grants you ("Licensee") a
 * non-exclusive, royalty free, license to use, modify and
 * redistribute this software in source and binary code form, provided
 * that the following conditions are met:
 *
 * 1. Redistributions of source code must retain the above copyright
 *    notice, this list of conditions and the following disclaimer.
 *
 * 2. Redistributions in binary form must reproduce the above copyright
 *    notice, this list of conditions and the following disclaimer in the
 *    documentation and/or other materials provided with the
 *    distribution.
 *
 * This software is provided "AS IS," without a warranty of any
 * kind. All express or implied conditions, representations and
 * warranties, including any implied warranty of merchantability,
 * fitness for a particular purpose or non-infringement, are hereby
 * excluded.  The University of Notre Dame and its licensors shall not
 * be liable for any damages suffered by licensee as a result of
 * using, modifying or distributing the software or its
 * derivatives. In no event will the University of Notre Dame or its
 * licensors be liable for any lost revenue, profit or data, or for
 * direct, indirect, special, consequential, incidental or punitive
 * damages, however caused and regardless of the theory of liability,
 * arising out of the use of or inability to use software, even if the
 * University of Notre Dame has been advised of the possibility of
 * such damages.
 *
 * SUPPORT OPEN SCIENCE!  If you use OpenMD or its source code in your
 * research, please cite the appropriate papers when you publish your
 * work.  Good starting points are:
 *
 * [1]  Meineke, et al., J. Comp. Chem. 26, 252-271 (2005).
 * [2]  Fennell & Gezelter, J. Chem. Phys. 124, 234104 (2006).
 * [3]  Sun, Lin & Gezelter, J. Chem. Phys. 128, 234107 (2008).
 * [4]  Kuang & Gezelter,  J. Chem. Phys. 133, 164101 (2010).
 * [5]  Vardeman, Stocker & Gezelter, J. Chem. Theory Comput. 7, 834 (2011).
 */

#include "applications/dynamicProps/MultipassCorrFuncMatrix.hpp"
#include "utils/simError.h"
#include "utils/Revision.hpp"
#include "primitives/Molecule.hpp"

using namespace std;
namespace OpenMD {

  MultipassCorrFuncMatrix::MultipassCorrFuncMatrix(SimInfo* info,
                                                   const string& filename,
                                                   const string& sele1,
                                                   const string& sele2,
                                                   int storageLayout)
    : storageLayout_(storageLayout), info_(info), dumpFilename_(filename),
      seleMan1_(info_), seleMan2_(info_),
      selectionScript1_(sele1), selectionScript2_(sele2),
      evaluator1_(info_), evaluator2_(info_), autoCorrFunc_(false) {

    // Request maximum needed storage for the simulation (including of
    // whatever was passed down by the individual correlation
    // function).

    storageLayout_ = info->getStorageLayout() | storageLayout;

    reader_ = new DumpReader(info_, dumpFilename_);

    uniqueSelections_ = (sele1.compare(sele2) != 0) ? true : false;

    evaluator1_.loadScriptString(selectionScript1_);
    //if selection is static, we only need to evaluate it once
    if (!evaluator1_.isDynamic()) {
      seleMan1_.setSelectionSet(evaluator1_.evaluate());
      validateSelection(seleMan1_);
    }

    if (uniqueSelections_) {
      evaluator2_.loadScriptString(selectionScript2_);
      if (!evaluator2_.isDynamic()) {
        seleMan2_.setSelectionSet(evaluator2_.evaluate());
        validateSelection(seleMan2_);
      }
    }

    Globals* simParams = info_->getSimParams();
    if (simParams->haveSampleTime()){
      deltaTime_ = simParams->getSampleTime();
    } else {
      sprintf(painCave.errMsg,
              "MultipassCorrFuncMatrix Error: can not figure out deltaTime\n");
      painCave.isFatal = 1;
      simError();
    }

    sprintf(painCave.errMsg, "Scanning for frames.");
    painCave.isFatal = 0;
    painCave.severity=OPENMD_INFO;
    simError();

    nFrames_ = reader_->getNFrames();
    nTimeBins_ = nFrames_;
    histogram_.resize(nTimeBins_, 0.0);
    count_.resize(nTimeBins_, 0);

    times_.resize(nFrames_);
    sele1ToIndex_.resize(nFrames_);
    if (uniqueSelections_) {
      sele2ToIndex_.resize(nFrames_);
    }
  }

  void MultipassCorrFuncMatrix::preCorrelate() {

    for (int istep = 0; istep < nFrames_; istep++) {
      reader_->readFrame(istep);
      currentSnapshot_ = info_->getSnapshotManager()->getCurrentSnapshot();
      times_[istep] = currentSnapshot_->getTime();
      computeFrame(istep);
    }

  }

  void MultipassCorrFuncMatrix::computeFrame(int istep) {
    StuntDouble* sd;

    int isd1, isd2;
    unsigned int index;

    if (evaluator1_.isDynamic()) {
      seleMan1_.setSelectionSet(evaluator1_.evaluate());
    }

    if (uniqueSelections_ && evaluator2_.isDynamic()) {
      seleMan2_.setSelectionSet(evaluator2_.evaluate());
    }

    for (sd = seleMan1_.beginSelected(isd1); sd != NULL;
         sd = seleMan1_.nextSelected(isd1)) {

      index = computeProperty1(istep, sd);

      if (index == sele1ToIndex_[istep].size()) {
        sele1ToIndex_[istep].push_back(sd->getGlobalIndex());
      } else {
        sele1ToIndex_[istep].resize(index+1);
        sele1ToIndex_[istep][index] = sd->getGlobalIndex();
      }

      if (!uniqueSelections_) {
        index = computeProperty2(istep, sd);
      }
    }

    if (uniqueSelections_) {
      for (sd = seleMan2_.beginSelected(isd2); sd != NULL;
           sd = seleMan2_.nextSelected(isd2)) {

        if (autoCorrFunc_) {
          index = computeProperty1(istep, sd);
        } else {
          index = computeProperty2(istep, sd);
        }
        if (index == sele2ToIndex_[istep].size()) {
          sele2ToIndex_[istep].push_back(sd->getGlobalIndex());
        } else {
          sele2ToIndex_[istep].resize(index+1);
          sele2ToIndex_[istep][index] = sd->getGlobalIndex();
        }
      }
    }
  }


  void MultipassCorrFuncMatrix::doCorrelate() {

    painCave.isFatal = 0;
    painCave.severity=OPENMD_INFO;
    sprintf(painCave.errMsg, "Starting pre-correlate scan.");
    simError();
    preCorrelate();

    sprintf(painCave.errMsg, "Calculating correlation function.");
    simError();
    correlation();

    sprintf(painCave.errMsg, "Doing post-correlation calculations.");
    simError();
    postCorrelate();

    sprintf(painCave.errMsg, "Writing output.");
    simError();
    writeCorrelate();
  }

  void MultipassCorrFuncMatrix::correlation() {

    for (int i =0 ; i < nTimeBins_; ++i) {
      histogram_[i] = M3Zero;
      count_[i] = 0;
    }

    for (int i = 0; i < nFrames_; ++i) {

      RealType time1 = times_[i];

      for(int j  = i; j < nFrames_; ++j) {

        // Perform a sanity check on the actual configuration times to
        // make sure the configurations are spaced the same amount the
        // sample time said they were spaced:

        RealType time2 = times_[j];

        if ( fabs( (time2 - time1) - (j-i)*deltaTime_ ) > 1.0e-4 ) {
          sprintf(painCave.errMsg,
                  "MultipassCorrFuncMatrix::correlateBlocks Error: sampleTime (%f)\n"
                  "\tin %s does not match actual time-spacing between\n"
                  "\tconfigurations %d (t = %f) and %d (t = %f).\n",
                  deltaTime_, dumpFilename_.c_str(), i, time1, j, time2);
          painCave.isFatal = 1;
          simError();
        }

        int timeBin = int ((time2 - time1) / deltaTime_ + 0.5);
        correlateFrames(i,j, timeBin);
      }
    }
  }

  void MultipassCorrFuncMatrix::correlateFrames(int frame1, int frame2,
                                                int timeBin) {
    std::vector<int> s1;
    std::vector<int> s2;

    std::vector<int>::iterator i1;
    std::vector<int>::iterator i2;

    Mat3x3d corrValMatrix(0.0);//check this

    s1 = sele1ToIndex_[frame1];

    if (uniqueSelections_)
       s2 = sele2ToIndex_[frame2];
    else
       s2 = sele1ToIndex_[frame2];

    for (i1 = s1.begin(), i2 = s2.begin();
         i1 != s1.end() && i2 != s2.end(); ++i1, ++i2){

      // If the selections are dynamic, they might not have the
      // same objects in both frames, so we need to roll either of
      // the selections until we have the same object to
      // correlate.

      while ( i1 != s1.end() && *i1 < *i2 ) {
        ++i1;
      }

      while ( i2 != s2.end() && *i2 < *i1 ) {
        ++i2;
      }

      if ( i1 == s1.end() || i2 == s2.end() ) break;

      corrValMatrix = calcCorrVal(frame1, frame2, i1 - s1.begin(), i2 - s2.begin());
      histogram_[timeBin] += corrValMatrix; //check this. changes values of this to this plus corrValMatrix
      count_[timeBin]++;

    }
  }

  void MultipassCorrFuncMatrix::postCorrelate() {
    sumForces_.div(nFrames_); //gets the average of the forces_
    sumTorques_.div(nFrames_); //gets the average of the torques_
    Mat3x3d correlationOfAverages_ = outProduct(sumForces_, sumTorques_);
    for (int i =0 ; i < nTimeBins_; ++i) {
      if (count_[i] > 0) {
<<<<<<< HEAD
	       histogram_[i].div(count_[i]);//divides matrix by count_[i]
         histogram_[i].sub(correlationOfAverages_);//the outerProduct correlation of the averages is subtracted from the correlation value
=======
	histogram_[i].div(RealType(count_[i]));//divides matrix by count_[i]
>>>>>>> f9e37422
      } else {
        Mat3x3d Mat3Zero(0.0);//check this. To overwrite histogram with zeros
        histogram_[i] = Mat3Zero;
      }
    }



  }

  void MultipassCorrFuncMatrix::writeCorrelate() {
    ofstream ofs(outputFilename_.c_str());

    if (ofs.is_open()) {

      Revision r;

      ofs << "# " << getCorrFuncType() << "\n";
      ofs << "# OpenMD " << r.getFullRevision() << "\n";
      ofs << "# " << r.getBuildDate() << "\n";
      ofs << "# selection script1: \"" << selectionScript1_ ;
      ofs << "\"\tselection script2: \"" << selectionScript2_ << "\"\n";
      if (!paramString_.empty())
        ofs << "# parameters: " << paramString_ << "\n";
      ofs << "#time\tcorrVal\n";

      for (int i = 0; i < nTimeBins_; ++i) {
	       ofs << times_[i]-times_[0];
         for (int j = 0; j < 3; j++) {
           for (int k = 0; k < 3; k++) {
             ofs << "\t" << histogram_[i](j,k);
           }
         }
         ofs << '\n';
      }

    } else {
      sprintf(painCave.errMsg,
	      "MultipassCorrFuncMatrix::writeCorrelate Error: fail to open %s\n",
              outputFilename_.c_str());
      painCave.isFatal = 1;
      simError();
    }

    ofs.close();
  }

}<|MERGE_RESOLUTION|>--- conflicted
+++ resolved
@@ -276,12 +276,8 @@
     Mat3x3d correlationOfAverages_ = outProduct(sumForces_, sumTorques_);
     for (int i =0 ; i < nTimeBins_; ++i) {
       if (count_[i] > 0) {
-<<<<<<< HEAD
 	       histogram_[i].div(count_[i]);//divides matrix by count_[i]
          histogram_[i].sub(correlationOfAverages_);//the outerProduct correlation of the averages is subtracted from the correlation value
-=======
-	histogram_[i].div(RealType(count_[i]));//divides matrix by count_[i]
->>>>>>> f9e37422
       } else {
         Mat3x3d Mat3Zero(0.0);//check this. To overwrite histogram with zeros
         histogram_[i] = Mat3Zero;
