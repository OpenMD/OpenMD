#!@PYTHON_EXECUTABLE@
"""principalAxisCalculator

Opens an XYZ file and computes the moments of inertia and principal axes
for the structure in the XYZ file.  Optionally rotate the structure so that
the long axis (that with the smallest eigenvalue) is pointing along the
z-axis.

Usage: principalAxisCalculator

Options:
  -h,  --help              show this help
  -x,  --xyz=...           use specified XYZ (.xyz) file for the structure
  -o,  --out=...           rotate the structure so that the smallest eigenvalue
                           of the rotation matrix points along the z-axis.

Example:
   principalAxisCalculator -x junk.xyz -o rot.xyz 

"""

__author__ = "Dan Gezelter (gezelter@nd.edu)"
__version__ = "$Revision$"
__date__ = "$Date$"
__copyright__ = "Copyright (c) 2006 by the University of Notre Dame"
__license__ = "OpenMD"

import sys
import getopt
import string
import math
import random
from sets import *
import numpy


_haveXYZFileName = 0
_haveOutFileName = 0

positions = []
indices = []
atypes = []
Hmass = 1.0079
Cmass = 12.011
Omass = 15.999
Nmass = 14.007
Smass = 32.066
Aumass = 196.466569
Au1mass = 196.466569
Au2mass =   0.5

def usage():
    print __doc__

def add(x,y):
    return x+y

def sum(seq):
    return reduce(add, seq)

def readFile(XYZFileName):
    print "reading XYZ file"

    XYZFile = open(XYZFileName, 'r')        
    # Find number of atoms first
    line = XYZFile.readline()
    L = line.split()
    nAtoms = int(L[0])
    # skip comment line
    line = XYZFile.readline()
    for i in range(nAtoms):
        line = XYZFile.readline()
        L = line.split()
        myIndex = i
        indices.append(myIndex)
        atomType = L[0]
        atypes.append(atomType)
        x = float(L[1])
        y = float(L[2])
        z = float(L[3])
        positions.append([x, y, z])
    XYZFile.close()


def findCOM():
    #find center of mass
    Xcom = 0.0
    Ycom = 0.0
    Zcom = 0.0
    totalMass = 0.0

    for i in range(0,len(indices)):
        if (atypes[i] == "H"):
            myMass = Hmass
        elif (atypes[i] == "C"):
            myMass = Cmass
        elif (atypes[i] == "O"):
            myMass = Omass
        elif (atypes[i] == "N"):
            myMass = Nmass
        elif (atypes[i] == "S"):
            myMass = Smass
        elif (atypes[i] == "Au1"):
            myMass = Au1mass
        elif (atypes[i] == "Au2"):
            myMass = Au2mass
        elif (atypes[i] == "Au"):
            myMass = Aumass
        else:
            print "unknown atom type! %s" % (atypes[i])
        
        Xcom = Xcom + myMass * positions[i][0]
        Ycom = Ycom + myMass * positions[i][1]
        Zcom = Zcom + myMass * positions[i][2]
        totalMass = totalMass + myMass

    Xcom = Xcom / totalMass
    Ycom = Ycom / totalMass
    Zcom = Zcom / totalMass

    COM = [Xcom, Ycom, Zcom]

    return COM

def findMoments():

    COM = findCOM()
    
    #find inertia tensor matrix elements

    I = numpy.zeros((3,3), numpy.float)
    
    for i in range(0,len(indices)):
        if (atypes[i] == "H"):
            myMass = Hmass
        elif (atypes[i] == "C"):
            myMass = Cmass
        elif (atypes[i] == "O"):
            myMass = Omass
        elif (atypes[i] == "N"):
            myMass = Nmass
        elif (atypes[i] == "S"):
            myMass = Smass
        elif (atypes[i] == "Au1"):
            myMass = Au1mass
        elif (atypes[i] == "Au2"):
            myMass = Au2mass
        elif (atypes[i] == "Au"):
            myMass = Aumass
        else:
            print "unknown atom type!"

        dx = positions[i][0] - COM[0]
        dy = positions[i][1] - COM[1]
        dz = positions[i][2] - COM[2]

        I[0,0] = I[0,0] + myMass * ( dy * dy + dz * dz )
        I[1,1] = I[1,1] + myMass * ( dx * dx + dz * dz )
        I[2,2] = I[2,2] + myMass * ( dx * dx + dy * dy )

        I[0,1] = I[0,1] - myMass * ( dx * dy )
        I[0,2] = I[0,2] - myMass * ( dx * dz )

        I[1,2] = I[1,2] - myMass * ( dy * dz )

        I[1,0] = I[0,1]
        I[2,0] = I[0,2]
        I[2,1] = I[1,2]

    print "Inertia Tensor:"
    print I
    print

    (evals, evects) = numpy.linalg.eig(I)
    print "evals:"
    print evals
    print 
    print "evects:"
    print evects
    print

    return (COM, evals, evects)

def writeFile(OutFileName):

    (COM, evals, evects) = findMoments()

<<<<<<< HEAD

=======
>>>>>>> b95d02ac
    # we need to re-order the axes so that the smallest moment of inertia
    # (which corresponds to the long axis of the molecule) is along the z-axis
    # we'll just reverse the order of the three axes:
    
    axOrder = numpy.argsort(evals)    
    RotMat = numpy.zeros((3,3), numpy.float)
    RotMat[0] = evects[axOrder[2]]
    RotMat[1] = evects[axOrder[1]]
    RotMat[2] = evects[axOrder[0]]

<<<<<<< HEAD
=======
    q = [0.0, 0.0, 0.0, 0.0]
    myEuler = [0.0, 0.0, 0.0]

    # RotMat to Quat code is out of OpenMD's SquareMatrix3.hpp code:
    
    t = RotMat[0][0] + RotMat[1][1] + RotMat[2][2] + 1.0
        
    if( t > 1e-6 ):
        s = 0.5 / math.sqrt( t )
        q[0] = 0.25 / s
        q[1] = (RotMat[1][2] - RotMat[2][1]) * s
        q[2] = (RotMat[2][0] - RotMat[0][2]) * s
        q[3] = (RotMat[0][1] - RotMat[1][0]) * s
    else:
        ad1 = RotMat[0][0]
        ad2 = RotMat[1][1]
        ad3 = RotMat[2][2]
        
        if( ad1 >= ad2 and ad1 >= ad3 ):
            s = 0.5 / math.sqrt( 1.0 + RotMat[0][0] - RotMat[1][1] - RotMat[2][2] )
            q[0] = (RotMat[1][2] - RotMat[2][1]) * s
            q[1] = 0.25 / s
            q[2] = (RotMat[0][1] + RotMat[1][0]) * s
            q[3] = (RotMat[0][2] + RotMat[2][0]) * s
        elif ( ad2 >= ad1 and ad2 >= ad3 ):
            s = 0.5 / math.sqrt( 1.0 + RotMat[1][1] - RotMat[0][0] - RotMat[2][2] )
            q[0] = (RotMat[2][0] - RotMat[0][2] ) * s
            q[1] = (RotMat[0][1] + RotMat[1][0]) * s
            q[2] = 0.25 / s
            q[3] = (RotMat[1][2] + RotMat[2][1]) * s
        else:
            s = 0.5 / math.sqrt( 1.0 + RotMat[2][2] - RotMat[0][0] - RotMat[1][1] )
            q[0] = (RotMat[0][1] - RotMat[1][0]) * s
            q[1] = (RotMat[0][2] + RotMat[2][0]) * s
            q[2] = (RotMat[1][2] + RotMat[2][1]) * s        

    print "Quaternions:"
    print q

    theta = math.acos(RotMat[2][2])
    ctheta = RotMat[2][2]
    stheta = math.sqrt(1.0 - ctheta * ctheta)

    if (math.fabs(stheta) < 1e-6):
        psi = 0.0
        phi = math.atan2(-RotMat[1][0], RotMat[0][0]) 
    else:
        phi = math.atan2(RotMat[2][0], -RotMat[2][1])
        psi = math.atan2(RotMat[0][2], RotMat[1][2])
        
    if (phi < 0):
        phi = phi + 2.0 * math.pi;
        
    if (psi < 0):
        psi = psi + 2.0 * math.pi;
        
    myEuler[0] = phi * 180.0 / math.pi;
    myEuler[1] = theta * 180.0 / math.pi;
    myEuler[2] = psi * 180.0 / math.pi;

    print "Euler Angles:"
    print myEuler

>>>>>>> b95d02ac
    nAtoms = len(indices)
    
    print "writing output XYZ file"

    OutFile = open(OutFileName, 'w')        

    OutFile.write('%10d\n' % (nAtoms))
    OutFile.write('\n')

    for i in range(nAtoms):

        dx = positions[i][0] - COM[0]
        dy = positions[i][1] - COM[1]
        dz = positions[i][2] - COM[2]

        r = numpy.array([dx,dy,dz])
        rnew = numpy.dot(RotMat, r)
           
        OutFile.write('%s\t%f\t%f\t%f\t%d\n' % (atypes[i], rnew[0], rnew[1], rnew[2], i))
    OutFile.close()        

def main(argv):                         
    try:                                
        opts, args = getopt.getopt(argv, "hx:o:", ["help", "xyz=", "out="]) 
    except getopt.GetoptError:           
        usage()                          
        sys.exit(2)                     
    for opt, arg in opts:                
        if opt in ("-h", "--help"):      
            usage()                     
            sys.exit()                  
        elif opt in ("-x", "--xyz"): 
            XYZFileName = arg
            global _haveXYZFileName
            _haveXYZFileName = 1
        elif opt in ("-o", "--out"): 
            OutFileName = arg
            global _haveOutFileName
            _haveOutFileName = 1


    if (_haveXYZFileName != 1):
        usage() 
        print "No xyz file was specified"
        sys.exit()

    readFile(XYZFileName)

    if (_haveOutFileName == 1):
        writeFile(OutFileName)
    else:
        findMoments()
        
if __name__ == "__main__":
    if len(sys.argv) == 1:
        usage()
        sys.exit()
    main(sys.argv[1:])<|MERGE_RESOLUTION|>--- conflicted
+++ resolved
@@ -185,10 +185,6 @@
 
     (COM, evals, evects) = findMoments()
 
-<<<<<<< HEAD
-
-=======
->>>>>>> b95d02ac
     # we need to re-order the axes so that the smallest moment of inertia
     # (which corresponds to the long axis of the molecule) is along the z-axis
     # we'll just reverse the order of the three axes:
@@ -199,8 +195,6 @@
     RotMat[1] = evects[axOrder[1]]
     RotMat[2] = evects[axOrder[0]]
 
-<<<<<<< HEAD
-=======
     q = [0.0, 0.0, 0.0, 0.0]
     myEuler = [0.0, 0.0, 0.0]
 
@@ -264,7 +258,6 @@
     print "Euler Angles:"
     print myEuler
 
->>>>>>> b95d02ac
     nAtoms = len(indices)
     
     print "writing output XYZ file"
