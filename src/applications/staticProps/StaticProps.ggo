# Input file for gengetopt --generates cmdline.c and cmdline.h
# for parsing command line arguments useing getopt and getoptlong.
# gengetopt is available from:
#  http://www.gnu.org/software/gengetopt/gengetopt.html
# invoke with:
# gengetopt < StaticProps.ggo --file-name=StaticPropsCmd --unamed-opts

package "StaticProps"
version "1.00"

# Options
option	"input"		i	"input dump file"					string	typestr="filename" 	yes
option	"output"	o	"output file name"					string	typestr="filename"	no
option	"step"		n	"process every n frame"					int	default="1"		no
option	"nbins"    	b       "number of bins (general purpose)"				int	default="100"		no
option	"nbins_x"    	x       "number of bins in x axis"				int	default="100"		no
option	"nbins_y"    	y       "number of bins in y axis"				int	default="100"		no
option	"nbins_z"    	-       "number of bins in z axis"				int	default="100"		no
option	"nanglebins"	a	"number of bins for cos(angle)"				int	default="50"		no 
option  "rcut"          c       "cutoff radius (rcut)"                                  double                          no
option  "dz"            -       "slab width (dz)"                                       double                          no
option	"length"	-	"maximum length (Defaults to 1/2 smallest length of first frame)"	double	no  
option	"zlength"	-	"maximum length (Defaults to 1/2 smallest length of first frame)"	double	no  
option  "zoffset"       z       "Where to set the zero for the slab_density calculation"        double  default="0"     no
option	"sele1"		-	"select the first stuntdouble set"	string	typestr="selection script"	no
option  "sele2"         -       "select the second stuntdouble set" string  typestr="selection script"      no
option  "sele3"         -       "select the third stuntdouble set" string  typestr="selection script"      no
option  "refsele"       -       "select reference (use and only use with --gxyz)" string  typestr="selection script"     no
option  "comsele"       -       "select stunt doubles for center-of-mass reference point" string typestr="selection script"  no
option  "seleoffset"    -       "global index offset for a second object (used to define a vector between sites in molecule)" int no
option  "molname"       -       "molecule name" string       no
option  "begin"         -       "begin internal index"                                 int                  no
option  "end"           -       "end internal index"                                 int                  no
option  "radius"        -       "nanoparticle radius" double no
defgroup "staticProps" groupdesc=" an option of this group is required" yes
groupoption "bo"        -       "bond order parameter (--rcut must be specified)" group="staticProps"
groupoption "bor"       -       "bond order parameter as a function of radius (--rcut must be specified)" group="staticProps"
groupoption "bad"       -       "N(theta) bond angle density within (--rcut must be specified)" group="staticProps"
groupoption "count"     -       "count of molecules matching selection criteria (and associated statistics)" group="staticProps"
groupoption "gofr"      g       "g(r)" group="staticProps"
groupoption "gofz"      -       "g(z)" group="staticProps"
groupoption "r_theta" 	-       "g(r, cos(theta))" group="staticProps"
groupoption "r_omega" 	-       "g(r, cos(omega))" group="staticProps"
groupoption "r_z"       -       "g(r, z)" group="staticProps"
groupoption "theta_omega" -     "g(cos(theta), cos(omega))" group="staticProps"
groupoption "gxyz"	-       "g(x, y, z)" group="staticProps"
groupoption "twodgofr"  -       "2D g(r) (Slab width --dz must be specified)" group="staticProps"
groupoption "p2"        p       "p2 order parameter (--sele1 must be specified, --sele2 is optional)" group="staticProps"
groupoption "rp2"       -       "rp2 order parameter (--sele1 and --sele2 must be specified)" group="staticProps"
groupoption "scd"       s       "scd order parameter (either --sele1, --sele2, --sele3 are specified or --molname, --begin, --end are specified)" group="staticProps"
groupoption "density"   d       "density plot" group="staticProps"
groupoption "slab_density" -    "slab density" group="staticProps"
groupoption "p_angle"   -       "p(cos(theta))" group="staticProps"
groupoption "hxy"       -       "hxy" group="staticProps"
groupoption "rho_r"     -       "rho of R" group="staticProps"
groupoption "angle_r"   -       "angle of R" group="staticProps"
groupoption "hullvol"   -       "hull volume of nanoparticle" group="staticProps"
groupoption "rodlength" -       "length of nanorod" group="staticProps"
groupoption "tet_param" Q       "tetrahedrality order parameter (Qk)" group="staticProps"
<<<<<<< HEAD
groupoption "tet_param_z" -     "spatially-resolved tetrahedrality order parameter Qk(z)" group="staticProps"
=======
groupoption "tet_param_z" -     "spatially-resolved tetrahedrality order parameter Qk(z)" group="staticProps"
groupoption "rnemdz"    -       "slab-resolved RNEMD statistics (temperature, density, velocity)" group="staticProps"
groupoption "rnemdr"    -       "shell-resolved RNEMD statistics (temperature, density, angular velocity)" group="staticProps"
>>>>>>> b95d02ac
<|MERGE_RESOLUTION|>--- conflicted
+++ resolved
@@ -57,10 +57,6 @@
 groupoption "hullvol"   -       "hull volume of nanoparticle" group="staticProps"
 groupoption "rodlength" -       "length of nanorod" group="staticProps"
 groupoption "tet_param" Q       "tetrahedrality order parameter (Qk)" group="staticProps"
-<<<<<<< HEAD
-groupoption "tet_param_z" -     "spatially-resolved tetrahedrality order parameter Qk(z)" group="staticProps"
-=======
 groupoption "tet_param_z" -     "spatially-resolved tetrahedrality order parameter Qk(z)" group="staticProps"
 groupoption "rnemdz"    -       "slab-resolved RNEMD statistics (temperature, density, velocity)" group="staticProps"
-groupoption "rnemdr"    -       "shell-resolved RNEMD statistics (temperature, density, angular velocity)" group="staticProps"
->>>>>>> b95d02ac
+groupoption "rnemdr"    -       "shell-resolved RNEMD statistics (temperature, density, angular velocity)" group="staticProps"