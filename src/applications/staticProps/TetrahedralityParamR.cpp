--- conflicted
+++ resolved
@@ -223,11 +223,7 @@
 
   void TetrahedralityParamR::writeQr() {
     Revision rev;
-<<<<<<< HEAD
-    std::ofstream qRstream((getOutputFileName() + "Qr").c_str());
-=======
     std::ofstream qRstream(outputFilename_.c_str());   
->>>>>>> 148cb302
     if (qRstream.is_open()) {
       qRstream << "# " << getAnalysisType() << "\n";
       qRstream << "# OpenMD " << rev.getFullRevision() << "\n";
