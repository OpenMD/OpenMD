/*
 * Copyright (c) 2005 The University of Notre Dame. All Rights Reserved.
 *
 * The University of Notre Dame grants you ("Licensee") a
 * non-exclusive, royalty free, license to use, modify and
 * redistribute this software in source and binary code form, provided
 * that the following conditions are met:
 *
 * 1. Redistributions of source code must retain the above copyright
 *    notice, this list of conditions and the following disclaimer.
 *
 * 2. Redistributions in binary form must reproduce the above copyright
 *    notice, this list of conditions and the following disclaimer in the
 *    documentation and/or other materials provided with the
 *    distribution.
 *
 * This software is provided "AS IS," without a warranty of any
 * kind. All express or implied conditions, representations and
 * warranties, including any implied warranty of merchantability,
 * fitness for a particular purpose or non-infringement, are hereby
 * excluded.  The University of Notre Dame and its licensors shall not
 * be liable for any damages suffered by licensee as a result of
 * using, modifying or distributing the software or its
 * derivatives. In no event will the University of Notre Dame or its
 * licensors be liable for any lost revenue, profit or data, or for
 * direct, indirect, special, consequential, incidental or punitive
 * damages, however caused and regardless of the theory of liability,
 * arising out of the use of or inability to use software, even if the
 * University of Notre Dame has been advised of the possibility of
 * such damages.
 *
 * SUPPORT OPEN SCIENCE!  If you use OpenMD or its source code in your
 * research, please cite the appropriate papers when you publish your
 * work.  Good starting points are:
 *                                                                      
 * [1]  Meineke, et al., J. Comp. Chem. 26, 252-271 (2005).             
 * [2]  Fennell & Gezelter, J. Chem. Phys. 124, 234104 (2006).          
 * [3]  Sun, Lin & Gezelter, J. Chem. Phys. 128, 24107 (2008).          
 * [4]  Kuang & Gezelter,  J. Chem. Phys. 133, 164101 (2010).
 * [5]  Vardeman, Stocker & Gezelter, J. Chem. Theory Comput. 7, 834 (2011).
 */
#ifndef APPLICATIONS_STATICPROPS_P2ORDERPARAMETER_HPP
#define APPLICATIONS_STATICPROPS_P2ORDERPARAMETER_HPP
#include "selection/SelectionEvaluator.hpp"
#include "selection/SelectionManager.hpp"
#include "applications/staticProps/StaticAnalyser.hpp"

using namespace std;
namespace OpenMD {

  class P2OrderParameter : public StaticAnalyser{
  public:    
    P2OrderParameter(SimInfo* info, const string& filename,
                     const string& sele1);
    P2OrderParameter(SimInfo* info, const string& filename, 
                     const string& sele1, const string& sele2);
    virtual void process();
    
  private:
    
    struct OrderParam{
      RealType p2;
      Vector3d director;
      RealType angle;
<<<<<<< HEAD
      RealType p4;
=======
>>>>>>> dbc11772
    };
            
    void writeP2();
    
    Snapshot* currentSnapshot_;
    
    bool doVect_;
    string selectionScript1_;
    string selectionScript2_;
    SelectionManager seleMan1_;
    SelectionManager seleMan2_;       
    SelectionEvaluator evaluator1_;
    SelectionEvaluator evaluator2_;
    vector<pair<StuntDouble*, StuntDouble*> > sdPairs_;  /**< each pair is used
                                                            to define a vector,
                                                            v = first - second 
                                                         */
    vector<OrderParam> orderParams_;
    
  };
}

#endif
<|MERGE_RESOLUTION|>--- conflicted
+++ resolved
@@ -62,10 +62,6 @@
       RealType p2;
       Vector3d director;
       RealType angle;
-<<<<<<< HEAD
-      RealType p4;
-=======
->>>>>>> dbc11772
     };
             
     void writeP2();
