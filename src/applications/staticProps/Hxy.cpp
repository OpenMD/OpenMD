--- conflicted
+++ resolved
@@ -272,37 +272,22 @@
 
           for (int i = -di; i <= di; i++) {
             igrid = ibin + i;
-<<<<<<< HEAD
             while (igrid >= int(nBinsX_)) { igrid -= int(nBinsX_); }
             while (igrid < 0) { igrid += int(nBinsX_); }
-=======
-            while (igrid >= int(nBinsX_)) {igrid -= nBinsX_;}
-            while (igrid < 0) {igrid += nBinsX_;}
->>>>>>> a17ba0ee
                         
             x = lenX_ * (RealType(i) / RealType(nBinsX_) );
             
             for (int j = -dj; j <= dj; j++) {
               jgrid = jbin + j;
-<<<<<<< HEAD
               while (jgrid >= int(nBinsY_)) {jgrid -= int(nBinsY_);}
               while (jgrid < 0) {jgrid += int(nBinsY_);}
-=======
-              while (jgrid >= int(nBinsY_)) {jgrid -= nBinsY_;}
-              while (jgrid < 0) {jgrid += nBinsY_;}
->>>>>>> a17ba0ee
               
               y = lenY_ * (RealType(j) / RealType(nBinsY_));
               
               for (int k = -dk; k <= dk; k++) {
                 kgrid = kbin + k;
-<<<<<<< HEAD
                 while (kgrid >= int(nBinsZ_)) {kgrid -= int(nBinsZ_);}
                 while (kgrid < 0) {kgrid += int(nBinsZ_);}
-=======
-                while (kgrid >= int(nBinsZ_)) {kgrid -= nBinsZ_;}
-                while (kgrid < 0) {kgrid += nBinsZ_;}
->>>>>>> a17ba0ee
 
                 z = lenZ_ * (RealType(k) / RealType(nBinsZ_));
                 
