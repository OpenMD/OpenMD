--- conflicted
+++ resolved
@@ -80,8 +80,8 @@
 #include "applications/staticProps/AngleR.hpp"
 #include "applications/staticProps/ChargeDensityZ.hpp"
 #include "applications/staticProps/ChargeHistogram.hpp"
+#include "applications/staticProps/ChargeR.hpp"
 #include "applications/staticProps/ChargeZ.hpp"
-#include "applications/staticProps/ChargeR.hpp"
 #include "applications/staticProps/CoordinationNumber.hpp"
 #include "applications/staticProps/CurrentDensity.hpp"
 #include "applications/staticProps/DensityHistogram.hpp"
@@ -92,8 +92,8 @@
 #include "applications/staticProps/MomentumHistogram.hpp"
 #include "applications/staticProps/MultipoleSum.hpp"
 #include "applications/staticProps/NitrileFrequencyMap.hpp"
+#include "applications/staticProps/NumberR.hpp"
 #include "applications/staticProps/NumberZ.hpp"
-#include "applications/staticProps/NumberR.hpp"
 #include "applications/staticProps/OrderParameterProbZ.hpp"
 #include "applications/staticProps/PositionZ.hpp"
 #include "applications/staticProps/PotDiff.hpp"
@@ -162,7 +162,7 @@
   // requested by the user
 
   if (args_info.comsele_given) comsele = args_info.comsele_arg;
-  
+
   bool batchMode(false);
   if (args_info.scd_given) {
     if (args_info.sele1_given && args_info.sele2_given &&
@@ -172,16 +172,18 @@
                args_info.end_given) {
       if (args_info.begin_arg < 0 || args_info.end_arg < 0 ||
           args_info.begin_arg > args_info.end_arg - 2) {
-        snprintf(painCave.errMsg, MAX_SIM_ERROR_MSG_LENGTH, "below conditions are not satisfied:\n"
-                                 "0 <= begin && 0<= end && begin <= end-2\n");
+        snprintf(painCave.errMsg, MAX_SIM_ERROR_MSG_LENGTH,
+                 "below conditions are not satisfied:\n"
+                 "0 <= begin && 0<= end && begin <= end-2\n");
         painCave.severity = OPENMD_ERROR;
         painCave.isFatal  = 1;
         simError();
       }
       batchMode = true;
     } else {
-      snprintf(painCave.errMsg, MAX_SIM_ERROR_MSG_LENGTH, "either --sele1, --sele2, --sele3 are specified,"
-                               " or --molname, --begin, --end are specified\n");
+      snprintf(painCave.errMsg, MAX_SIM_ERROR_MSG_LENGTH,
+               "either --sele1, --sele2, --sele3 are specified,"
+               " or --molname, --begin, --end are specified\n");
       painCave.severity = OPENMD_ERROR;
       painCave.isFatal  = 1;
       simError();
@@ -333,7 +335,8 @@
                                           args_info.refsele_arg, maxLen,
                                           args_info.nbins_arg);
     } else {
-      snprintf(painCave.errMsg, MAX_SIM_ERROR_MSG_LENGTH, "--refsele must set when --gxyz is used");
+      snprintf(painCave.errMsg, MAX_SIM_ERROR_MSG_LENGTH,
+               "--refsele must set when --gxyz is used");
       painCave.severity = OPENMD_ERROR;
       painCave.isFatal  = 1;
       simError();
@@ -344,7 +347,7 @@
                                             maxLen, args_info.dz_arg, nrbins);
     } else {
       snprintf(painCave.errMsg, MAX_SIM_ERROR_MSG_LENGTH,
-              "A slab width (dz) must be specified when calculating TwoDGofR");
+               "A slab width (dz) must be specified when calculating TwoDGofR");
       painCave.severity = OPENMD_ERROR;
       painCave.isFatal  = 1;
       simError();
@@ -354,8 +357,8 @@
       analyser = std::make_unique<KirkwoodBuff>(info, dumpFileName, sele1,
                                                 sele2, maxLen, nrbins);
     } else {
-      sprintf(
-          painCave.errMsg,
+      snprintf(
+          painCave.errMsg, MAX_SIM_ERROR_MSG_LENGTH,
           "Two selection scripts (--sele1 and --sele2) must be specified when "
           "calculating Kirkwood Buff integrals");
       painCave.severity = OPENMD_ERROR;
@@ -376,8 +379,8 @@
       }
     } else {
       snprintf(painCave.errMsg, MAX_SIM_ERROR_MSG_LENGTH,
-              "At least one selection script (--sele1) must be specified when "
-              "calculating P2 order parameters");
+               "At least one selection script (--sele1) must be specified when "
+               "calculating P2 order parameters");
       painCave.severity = OPENMD_ERROR;
       painCave.isFatal  = 1;
       simError();
@@ -390,9 +393,9 @@
           info, dumpFileName, sele1, args_info.rcut_arg, args_info.nbins_arg);
     } else {
       snprintf(painCave.errMsg, MAX_SIM_ERROR_MSG_LENGTH,
-              "A cutoff radius (rcut) must be specified when calculating Bond "
-              "Order "
-              "Parameters");
+               "A cutoff radius (rcut) must be specified when calculating Bond "
+               "Order "
+               "Parameters");
       painCave.severity = OPENMD_ERROR;
       painCave.isFatal  = 1;
       simError();
@@ -407,9 +410,9 @@
           info, dumpFileName, sele1, args_info.rcut_arg, args_info.nbins_arg);
     } else {
       snprintf(painCave.errMsg, MAX_SIM_ERROR_MSG_LENGTH,
-              "A cutoff radius (rcut) must be specified when calculating "
-              "Tetrahedrality "
-              "Parameters");
+               "A cutoff radius (rcut) must be specified when calculating "
+               "Tetrahedrality "
+               "Parameters");
       painCave.severity = OPENMD_ERROR;
       painCave.isFatal  = 1;
       simError();
@@ -421,9 +424,9 @@
           args_info.nbins_arg, privilegedAxis);
     } else {
       snprintf(painCave.errMsg, MAX_SIM_ERROR_MSG_LENGTH,
-              "A cutoff radius (rcut) must be specified when calculating "
-              "Tetrahedrality "
-              "Parameters");
+               "A cutoff radius (rcut) must be specified when calculating "
+               "Tetrahedrality "
+               "Parameters");
       painCave.severity = OPENMD_ERROR;
       painCave.isFatal  = 1;
       simError();
@@ -436,17 +439,17 @@
             nrbins);
       } else {
         snprintf(painCave.errMsg, MAX_SIM_ERROR_MSG_LENGTH,
-                "Selection3 (--sele3) must be given when calculating "
-                "Tetrahedrality Parameter Qk(r)");
+                 "Selection3 (--sele3) must be given when calculating "
+                 "Tetrahedrality Parameter Qk(r)");
         painCave.severity = OPENMD_ERROR;
         painCave.isFatal  = 1;
         simError();
       }
     } else {
       snprintf(painCave.errMsg, MAX_SIM_ERROR_MSG_LENGTH,
-              "A cutoff radius (rcut) must be specified when calculating "
-              "Tetrahedrality "
-              "Parameters");
+               "A cutoff radius (rcut) must be specified when calculating "
+               "Tetrahedrality "
+               "Parameters");
       painCave.severity = OPENMD_ERROR;
       painCave.isFatal  = 1;
       simError();
@@ -458,9 +461,9 @@
           args_info.nbins_arg);
     } else {
       snprintf(painCave.errMsg, MAX_SIM_ERROR_MSG_LENGTH,
-              "A cutoff radius (rcut) must be specified when calculating "
-              "Tetrahedrality "
-              "Parameters");
+               "A cutoff radius (rcut) must be specified when calculating "
+               "Tetrahedrality "
+               "Parameters");
       painCave.severity = OPENMD_ERROR;
       painCave.isFatal  = 1;
       simError();
@@ -472,8 +475,8 @@
           args_info.thetacut_arg, args_info.OHcut_arg, args_info.nbins_arg);
     } else {
       snprintf(painCave.errMsg, MAX_SIM_ERROR_MSG_LENGTH,
-              "A cutoff radius (rcut) must be specified when calculating "
-              " Tetrahedrality Hydrogen Bonding Matrix");
+               "A cutoff radius (rcut) must be specified when calculating "
+               " Tetrahedrality Hydrogen Bonding Matrix");
       painCave.severity = OPENMD_ERROR;
       painCave.isFatal  = 1;
       simError();
@@ -481,23 +484,24 @@
   } else if (args_info.tet_param_xyz_given) {
     if (!args_info.rcut_given) {
       snprintf(painCave.errMsg, MAX_SIM_ERROR_MSG_LENGTH,
-              "A cutoff radius (rcut) must be specified when calculating"
-              " Tetrahedrality Parameters");
+               "A cutoff radius (rcut) must be specified when calculating"
+               " Tetrahedrality Parameters");
       painCave.severity = OPENMD_ERROR;
       painCave.isFatal  = 1;
       simError();
     }
     if (!args_info.voxelSize_given) {
-      snprintf(painCave.errMsg, MAX_SIM_ERROR_MSG_LENGTH, "A voxel size must be specified when calculating"
-                               " volume-resolved Tetrahedrality Parameters");
+      snprintf(painCave.errMsg, MAX_SIM_ERROR_MSG_LENGTH,
+               "A voxel size must be specified when calculating"
+               " volume-resolved Tetrahedrality Parameters");
       painCave.severity = OPENMD_ERROR;
       painCave.isFatal  = 1;
       simError();
     }
     if (!args_info.gaussWidth_given) {
       snprintf(painCave.errMsg, MAX_SIM_ERROR_MSG_LENGTH,
-              "A gaussian width must be specified when calculating"
-              " volume-resolved Tetrahedrality Parameters");
+               "A gaussian width must be specified when calculating"
+               " volume-resolved Tetrahedrality Parameters");
       painCave.severity = OPENMD_ERROR;
       painCave.isFatal  = 1;
       simError();
@@ -511,9 +515,9 @@
           info, dumpFileName, sele1, args_info.rcut_arg, nrbins, maxLen);
     } else {
       snprintf(painCave.errMsg, MAX_SIM_ERROR_MSG_LENGTH,
-              "A cutoff radius (rcut) must be specified when calculating Bond "
-              "Order "
-              "Parameters");
+               "A cutoff radius (rcut) must be specified when calculating Bond "
+               "Order "
+               "Parameters");
       painCave.severity = OPENMD_ERROR;
       painCave.isFatal  = 1;
       simError();
@@ -524,9 +528,9 @@
                                           args_info.rcut_arg, nrbins, maxLen);
     } else {
       snprintf(painCave.errMsg, MAX_SIM_ERROR_MSG_LENGTH,
-              "A cutoff radius (rcut) must be specified when calculating Bond "
-              "Order "
-              "Parameters");
+               "A cutoff radius (rcut) must be specified when calculating Bond "
+               "Order "
+               "Parameters");
       painCave.severity = OPENMD_ERROR;
       painCave.isFatal  = 1;
       simError();
@@ -537,9 +541,9 @@
           info, dumpFileName, sele1, args_info.rcut_arg, args_info.nbins_arg);
     } else {
       snprintf(painCave.errMsg, MAX_SIM_ERROR_MSG_LENGTH,
-              "A cutoff radius (rcut) must be specified when calculating Bond "
-              "Angle "
-              "Distributions");
+               "A cutoff radius (rcut) must be specified when calculating Bond "
+               "Angle "
+               "Distributions");
       painCave.severity = OPENMD_ERROR;
       painCave.isFatal  = 1;
       simError();
@@ -575,22 +579,8 @@
     analyser = std::make_unique<CurrentDensity>(
         info, dumpFileName, sele1, args_info.nbins_arg, privilegedAxis);
   } else if (args_info.chargez_given) {
-<<<<<<< HEAD
     analyser = std::make_unique<ChargeZ>(info, dumpFileName, sele1,
                                          args_info.nbins_arg, privilegedAxis);
-=======
-    analyser = Utils::make_unique<ChargeZ>(info, dumpFileName, sele1,
-                                           args_info.nbins_arg, privilegedAxis);
-  } else if (args_info.charger_given) {
-    analyser = Utils::make_unique<ChargeR>(info, dumpFileName, sele1,
-                                           maxLen, args_info.nbins_arg);
-  } else if (args_info.numberz_given) {
-    analyser = Utils::make_unique<NumberZ>(info, dumpFileName, sele1,
-                                           args_info.nbins_arg, privilegedAxis);
-  } else if (args_info.numberr_given) {
-    analyser = Utils::make_unique<NumberR>(info, dumpFileName, sele1,
-                                           maxLen, args_info.nbins_arg);
->>>>>>> dd05c069
   } else if (args_info.charge_density_z_given) {
     analyser = std::make_unique<ChargeDensityZ>(
         info, dumpFileName, sele1, args_info.nbins_arg, vRadius,
@@ -621,18 +611,11 @@
     analyser = std::make_unique<RNEMDZ>(info, dumpFileName, sele1,
                                         args_info.nbins_arg, privilegedAxis);
   } else if (args_info.rnemdr_given) {
-<<<<<<< HEAD
-    analyser = std::make_unique<RNEMDR>(info, dumpFileName, sele1, nrbins);
+    analyser =
+        std::make_unique<RNEMDR>(info, dumpFileName, sele1, comsele, nrbins);
   } else if (args_info.rnemdrt_given) {
-    analyser = std::make_unique<RNEMDRTheta>(info, dumpFileName, sele1, nrbins,
-                                             nanglebins);
-=======
-      analyser = Utils::make_unique<RNEMDR>(info, dumpFileName, sele1, comsele,
-                                            nrbins);
-  } else if (args_info.rnemdrt_given) {
-    analyser = Utils::make_unique<RNEMDRTheta>(info, dumpFileName, sele1,
-                                               comsele, nrbins, nanglebins);
->>>>>>> dd05c069
+    analyser = std::make_unique<RNEMDRTheta>(info, dumpFileName, sele1, comsele,
+                                             nrbins, nanglebins);
   } else if (args_info.nitrile_given) {
     analyser = std::make_unique<NitrileFrequencyMap>(info, dumpFileName, sele1,
                                                      args_info.nbins_arg);
@@ -656,8 +639,8 @@
                                             args_info.nbins_arg);
     } else {
       snprintf(painCave.errMsg, MAX_SIM_ERROR_MSG_LENGTH,
-              "At least one selection script (--sele1) must be specified when "
-              "calculating P(angle) distributions");
+               "At least one selection script (--sele1) must be specified when "
+               "calculating P(angle) distributions");
       painCave.severity = OPENMD_ERROR;
       painCave.isFatal  = 1;
       simError();
@@ -685,8 +668,8 @@
       }
     } else {
       snprintf(painCave.errMsg, MAX_SIM_ERROR_MSG_LENGTH,
-              "A cutoff radius (rcut) must be specified when calculating\n"
-              "\t Coordination Numbers");
+               "A cutoff radius (rcut) must be specified when calculating\n"
+               "\t Coordination Numbers");
       painCave.severity = OPENMD_ERROR;
       painCave.isFatal  = 1;
       simError();
@@ -700,8 +683,8 @@
                                         nrbins, args_info.radius_arg);
     } else {
       snprintf(painCave.errMsg, MAX_SIM_ERROR_MSG_LENGTH,
-              "A particle radius (radius) must be specified when calculating "
-              "Rho(r)");
+               "A particle radius (radius) must be specified when calculating "
+               "Rho(r)");
       painCave.severity = OPENMD_ERROR;
       painCave.isFatal  = 1;
       simError();
@@ -721,15 +704,16 @@
             args_info.thetacut_arg, args_info.nbins_arg);
       } else {
         snprintf(painCave.errMsg, MAX_SIM_ERROR_MSG_LENGTH,
-                "A cutoff angle (thetacut) must be specified when calculating "
-                "Hydrogen "
-                "Bonding Statistics");
+                 "A cutoff angle (thetacut) must be specified when calculating "
+                 "Hydrogen "
+                 "Bonding Statistics");
         painCave.severity = OPENMD_ERROR;
         painCave.isFatal  = 1;
         simError();
       }
     } else {
-      snprintf(painCave.errMsg, MAX_SIM_ERROR_MSG_LENGTH,
+      snprintf(
+          painCave.errMsg, MAX_SIM_ERROR_MSG_LENGTH,
           "A cutoff radius (rcut) must be specified when calculating Hydrogen "
           "Bonding Statistics");
       painCave.severity = OPENMD_ERROR;
@@ -795,7 +779,8 @@
           args_info.dipoleY_arg, args_info.dipoleZ_arg, args_info.nbins_arg,
           privilegedAxis);
     else {
-      snprintf(painCave.errMsg, MAX_SIM_ERROR_MSG_LENGTH, "Dipole components must be provided.");
+      snprintf(painCave.errMsg, MAX_SIM_ERROR_MSG_LENGTH,
+               "Dipole components must be provided.");
       painCave.severity = OPENMD_ERROR;
       painCave.isFatal  = 1;
       simError();
@@ -809,7 +794,8 @@
           args_info.dipoleY_arg, args_info.dipoleZ_arg, args_info.nbins_arg,
           privilegedAxis);
     else {
-      snprintf(painCave.errMsg, MAX_SIM_ERROR_MSG_LENGTH, "Dipole components must be provided.");
+      snprintf(painCave.errMsg, MAX_SIM_ERROR_MSG_LENGTH,
+               "Dipole components must be provided.");
       painCave.severity = OPENMD_ERROR;
       painCave.isFatal  = 1;
       simError();
