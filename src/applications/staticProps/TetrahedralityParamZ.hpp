--- conflicted
+++ resolved
@@ -35,11 +35,7 @@
  *                                                                      
  * [1]  Meineke, et al., J. Comp. Chem. 26, 252-271 (2005).             
  * [2]  Fennell & Gezelter, J. Chem. Phys. 124, 234104 (2006).          
-<<<<<<< HEAD
- * [3]  Sun, Lin & Gezelter, J. Chem. Phys. 128, 24107 (2008).          
-=======
  * [3]  Sun, Lin & Gezelter, J. Chem. Phys. 128, 234107 (2008).          
->>>>>>> b95d02ac
  * [4]  Kuang & Gezelter,  J. Chem. Phys. 133, 164101 (2010).
  * [5]  Vardeman, Stocker & Gezelter, J. Chem. Theory Comput. 7, 834 (2011).
  * [6]  Kuang & Gezelter, Mol. Phys., 110, 691-701 (2012).
