/*
 * Copyright (c) 2012 The University of Notre Dame. All Rights Reserved.
 *
 * The University of Notre Dame grants you ("Licensee") a
 * non-exclusive, royalty free, license to use, modify and
 * redistribute this software in source and binary code form, provided
 * that the following conditions are met:
 *
 * 1. Redistributions of source code must retain the above copyright
 *    notice, this list of conditions and the following disclaimer.
 *
 * 2. Redistributions in binary form must reproduce the above copyright
 *    notice, this list of conditions and the following disclaimer in the
 *    documentation and/or other materials provided with the
 *    distribution.
 *
 * This software is provided "AS IS," without a warranty of any
 * kind. All express or implied conditions, representations and
 * warranties, including any implied warranty of merchantability,
 * fitness for a particular purpose or non-infringement, are hereby
 * excluded.  The University of Notre Dame and its licensors shall not
 * be liable for any damages suffered by licensee as a result of
 * using, modifying or distributing the software or its
 * derivatives. In no event will the University of Notre Dame or its
 * licensors be liable for any lost revenue, profit or data, or for
 * direct, indirect, special, consequential, incidental or punitive
 * damages, however caused and regardless of the theory of liability,
 * arising out of the use of or inability to use software, even if the
 * University of Notre Dame has been advised of the possibility of
 * such damages.
 *
 * SUPPORT OPEN SCIENCE!  If you use OpenMD or its source code in your
 * research, please cite the appropriate papers when you publish your
 * work.  Good starting points are:
 *
 * [1]  Meineke, et al., J. Comp. Chem. 26, 252-271 (2005).
 * [2]  Fennell & Gezelter, J. Chem. Phys. 124, 234104 (2006).
 * [3]  Sun, Lin & Gezelter, J. Chem. Phys. 128, 234107 (2008).
 * [4]  Kuang & Gezelter,  J. Chem. Phys. 133, 164101 (2010).
 * [5]  Vardeman, Stocker & Gezelter, J. Chem. Theory Comput. 7, 834 (2011).
 */

#ifndef TYPES_FLUCTUATINGCHARGEADAPTER_HPP
#define TYPES_FLUCTUATINGCHARGEADAPTER_HPP

#include "utils/GenericData.hpp"
#include "utils/Tuple.hpp"
#include "types/AtomType.hpp"

using namespace std;
namespace OpenMD {

  string const FQtypeID = "FlucQ";

  struct FluctuatingAtypeParameters {
    RealType chargeMass;
    bool hasMultipleMinima;
    bool isMetallic;
<<<<<<< HEAD
    RealType nValence;          /** number of electrons in valence shell */
=======
    RealType nValence;     /** number of "electrons" in valence shell */
>>>>>>> d5453ee9
    RealType electronegativity; /** (relative) electronegativity */
    RealType hardness;     /** diagonal "Coulomb" Jii */
    int slaterN;           /** principal quantum number for Slater orbitals */
    RealType slaterZeta;   /** off-diagonal Slater exponent */
    RealType coupling;     /** multiple minima EVB coupling for charge states */
    vector<tuple3<RealType, RealType, RealType> > diabaticStates; /** multiple minima diabats */
  };
  typedef SimpleTypeData<FluctuatingAtypeParameters*> FluctuatingAtypeData;

  class FluctuatingChargeAdapter {
  public:
    FluctuatingChargeAdapter(AtomType* AT) { at_ = AT; };

<<<<<<< HEAD
    void makeFluctuatingCharge(RealType chargeMass, RealType electronegativity, RealType hardness, int slaterN, RealType slaterZeta);
    void makeFluctuatingCharge(RealType chargeMass, RealType electronegativity, RealType hardness, int slaterN);
    void makeFluctuatingCharge(RealType chargeMass, RealType curvature, RealType coupling, vector<pair<RealType, RealType> > diabaticStates);
    void makeFluctuatingCharge(RealType chargeMass, RealType nValence, RealType curvature, RealType coupling, vector<pair<RealType, RealType> > diabaticStates);
=======
    void makeFluctuatingCharge(RealType chargeMass, RealType electronegativity,
                               RealType hardness, int slaterN,
                               RealType slaterZeta);
    void makeFluctuatingCharge(RealType chargeMass, RealType electronegativity,
                               RealType hardness, int slaterN);
    void makeFluctuatingCharge(RealType chargeMass, RealType coupling,
                               vector<tuple3<RealType, RealType, RealType> > diabaticStates);
    void makeFluctuatingCharge(RealType chargeMass, RealType nValence,
                               RealType coupling,
                               vector<tuple3<RealType, RealType, RealType> > diabaticStates);
>>>>>>> d5453ee9

    bool isFluctuatingCharge();
    bool isMetallic();
    bool hasMultipleMinima();
    RealType getChargeMass();
    RealType getElectronegativity();
    RealType getHardness();
    int getSlaterN();
    RealType getNValence();
    RealType getSlaterZeta();
    RealType getCoupling();
    vector<tuple3<RealType, RealType, RealType> > getDiabaticStates();

  private:
    AtomType* at_;
    FluctuatingAtypeParameters* getFluctuatingChargeParam();
  };
}
#endif<|MERGE_RESOLUTION|>--- conflicted
+++ resolved
@@ -56,11 +56,7 @@
     RealType chargeMass;
     bool hasMultipleMinima;
     bool isMetallic;
-<<<<<<< HEAD
-    RealType nValence;          /** number of electrons in valence shell */
-=======
     RealType nValence;     /** number of "electrons" in valence shell */
->>>>>>> d5453ee9
     RealType electronegativity; /** (relative) electronegativity */
     RealType hardness;     /** diagonal "Coulomb" Jii */
     int slaterN;           /** principal quantum number for Slater orbitals */
@@ -74,12 +70,6 @@
   public:
     FluctuatingChargeAdapter(AtomType* AT) { at_ = AT; };
 
-<<<<<<< HEAD
-    void makeFluctuatingCharge(RealType chargeMass, RealType electronegativity, RealType hardness, int slaterN, RealType slaterZeta);
-    void makeFluctuatingCharge(RealType chargeMass, RealType electronegativity, RealType hardness, int slaterN);
-    void makeFluctuatingCharge(RealType chargeMass, RealType curvature, RealType coupling, vector<pair<RealType, RealType> > diabaticStates);
-    void makeFluctuatingCharge(RealType chargeMass, RealType nValence, RealType curvature, RealType coupling, vector<pair<RealType, RealType> > diabaticStates);
-=======
     void makeFluctuatingCharge(RealType chargeMass, RealType electronegativity,
                                RealType hardness, int slaterN,
                                RealType slaterZeta);
@@ -90,7 +80,6 @@
     void makeFluctuatingCharge(RealType chargeMass, RealType nValence,
                                RealType coupling,
                                vector<tuple3<RealType, RealType, RealType> > diabaticStates);
->>>>>>> d5453ee9
 
     bool isFluctuatingCharge();
     bool isMetallic();
