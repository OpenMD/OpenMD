/*
 * Copyright (c) 2007 The University of Notre Dame. All Rights Reserved.
 *
 * The University of Notre Dame grants you ("Licensee") a
 * non-exclusive, royalty free, license to use, modify and
 * redistribute this software in source and binary code form, provided
 * that the following conditions are met:
 *
 * 1. Redistributions of source code must retain the above copyright
 *    notice, this list of conditions and the following disclaimer.
 *
 * 2. Redistributions in binary form must reproduce the above copyright
 *    notice, this list of conditions and the following disclaimer in the
 *    documentation and/or other materials provided with the
 *    distribution.
 *
 * This software is provided "AS IS," without a warranty of any
 * kind. All express or implied conditions, representations and
 * warranties, including any implied warranty of merchantability,
 * fitness for a particular purpose or non-infringement, are hereby
 * excluded.  The University of Notre Dame and its licensors shall not
 * be liable for any damages suffered by licensee as a result of
 * using, modifying or distributing the software or its
 * derivatives. In no event will the University of Notre Dame or its
 * licensors be liable for any lost revenue, profit or data, or for
 * direct, indirect, special, consequential, incidental or punitive
 * damages, however caused and regardless of the theory of liability,
 * arising out of the use of or inability to use software, even if the
 * University of Notre Dame has been advised of the possibility of
 * such damages.
 *
 * SUPPORT OPEN SCIENCE!  If you use OpenMD or its source code in your
 * research, please cite the appropriate papers when you publish your
 * work.  Good starting points are:
 *                                                                      
 * [1]  Meineke, et al., J. Comp. Chem. 26, 252-271 (2005).             
 * [2]  Fennell & Gezelter, J. Chem. Phys. 124, 234104 (2006).          
 * [3]  Sun, Lin & Gezelter, J. Chem. Phys. 128, 24107 (2008).          
 * [4]  Kuang & Gezelter,  J. Chem. Phys. 133, 164101 (2010).
 * [5]  Vardeman, Stocker & Gezelter, J. Chem. Theory Comput. 7, 834 (2011).
 */
 
#ifndef TYPES_LENNARDJONESINTERACTIONTYPE_HPP
#define TYPES_LENNARDJONESINTERACTIONTYPE_HPP

#include "types/NonBondedInteractionType.hpp"

namespace OpenMD {
  /**
   * @class LennardJonesInteractionType 
   *
   * LennardJonesInteractionType is one of the basic interaction types.
   * \f[ V = 4 \epsilon \left(\left( \sigma/r \right)^{12} - 
         \left( \sigma/r\right)^6\right) \f]
   */
  class LennardJonesInteractionType : public NonBondedInteractionType {
    
  public:
    
    LennardJonesInteractionType(RealType mySigma, RealType myEpsilon) {
      setLennardJones();
      sigma = mySigma;
      epsilon = myEpsilon;
    }
<<<<<<< HEAD
    
    virtual void tellFortran(int atid1, int atid2) {
      mnmit.MNMInteractionType = MNM_LENNARDJONES;
      mnmit.metal_atid = atid1;
      mnmit.nonmetal_atid = atid2;
      mnmit.sigma = sigma;
      mnmit.epsilon = epsilon;     
      addMNMInteraction(&mnmit);
=======

    RealType getSigma() {
      return sigma;
>>>>>>> dbc11772
    }
    
    RealType getEpsilon() {
      return epsilon;
    }

  private:
    RealType sigma;
    RealType epsilon;    
  };
}
#endif<|MERGE_RESOLUTION|>--- conflicted
+++ resolved
@@ -62,20 +62,9 @@
       sigma = mySigma;
       epsilon = myEpsilon;
     }
-<<<<<<< HEAD
-    
-    virtual void tellFortran(int atid1, int atid2) {
-      mnmit.MNMInteractionType = MNM_LENNARDJONES;
-      mnmit.metal_atid = atid1;
-      mnmit.nonmetal_atid = atid2;
-      mnmit.sigma = sigma;
-      mnmit.epsilon = epsilon;     
-      addMNMInteraction(&mnmit);
-=======
 
     RealType getSigma() {
       return sigma;
->>>>>>> dbc11772
     }
     
     RealType getEpsilon() {
