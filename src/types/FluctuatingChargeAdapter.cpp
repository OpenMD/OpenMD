--- conflicted
+++ resolved
@@ -191,10 +191,6 @@
 
   void FluctuatingChargeAdapter::makeFluctuatingCharge(RealType chargeMass,
                                                        RealType nValence,
-<<<<<<< HEAD
-                                                       RealType curvature,
-=======
->>>>>>> d5453ee9
                                                        RealType coupling,
                                                        vector<tuple3<RealType, RealType, RealType> > diabaticStates) {
     if (isFluctuatingCharge()){
