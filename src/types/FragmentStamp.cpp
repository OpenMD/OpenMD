/*
 * Copyright (c) 2004-2022, The University of Notre Dame. All rights reserved.
 *
 * Redistribution and use in source and binary forms, with or without
 * modification, are permitted provided that the following conditions are met:
 *
 * 1. Redistributions of source code must retain the above copyright notice,
 * this list of conditions and the following disclaimer.
 *
 * 2. Redistributions in binary form must reproduce the above copyright notice,
 *    this list of conditions and the following disclaimer in the documentation
 *    and/or other materials provided with the distribution.
 *
 * 3. Neither the name of the copyright holder nor the names of its
 *    contributors may be used to endorse or promote products derived from
 *    this software without specific prior written permission.
 *
 * THIS SOFTWARE IS PROVIDED BY THE COPYRIGHT HOLDERS AND CONTRIBUTORS "AS IS"
 * AND ANY EXPRESS OR IMPLIED WARRANTIES, INCLUDING, BUT NOT LIMITED TO, THE
 * IMPLIED WARRANTIES OF MERCHANTABILITY AND FITNESS FOR A PARTICULAR PURPOSE
 * ARE DISCLAIMED. IN NO EVENT SHALL THE COPYRIGHT HOLDER OR CONTRIBUTORS BE
 * LIABLE FOR ANY DIRECT, INDIRECT, INCIDENTAL, SPECIAL, EXEMPLARY, OR
 * CONSEQUENTIAL DAMAGES (INCLUDING, BUT NOT LIMITED TO, PROCUREMENT OF
 * SUBSTITUTE GOODS OR SERVICES; LOSS OF USE, DATA, OR PROFITS; OR BUSINESS
 * INTERRUPTION) HOWEVER CAUSED AND ON ANY THEORY OF LIABILITY, WHETHER IN
 * CONTRACT, STRICT LIABILITY, OR TORT (INCLUDING NEGLIGENCE OR OTHERWISE)
 * ARISING IN ANY WAY OUT OF THE USE OF THIS SOFTWARE, EVEN IF ADVISED OF THE
 * POSSIBILITY OF SUCH DAMAGE.
 *
 * SUPPORT OPEN SCIENCE!  If you use OpenMD or its source code in your
 * research, please cite the appropriate papers when you publish your
 * work.  Good starting points are:
 *
 * [1] Meineke, et al., J. Comp. Chem. 26, 252-271 (2005).
 * [2] Fennell & Gezelter, J. Chem. Phys. 124, 234104 (2006).
 * [3] Sun, Lin & Gezelter, J. Chem. Phys. 128, 234107 (2008).
 * [4] Vardeman, Stocker & Gezelter, J. Chem. Theory Comput. 7, 834 (2011).
 * [5] Kuang & Gezelter, Mol. Phys., 110, 691-701 (2012).
 * [6] Lamichhane, Gezelter & Newman, J. Chem. Phys. 141, 134109 (2014).
 * [7] Lamichhane, Newman & Gezelter, J. Chem. Phys. 141, 134110 (2014).
 * [8] Bhattarai, Newman & Gezelter, Phys. Rev. B 99, 094106 (2019).
 */
#include "types/FragmentStamp.hpp"

<<<<<<< HEAD
=======
#include <algorithm>
#include <functional>
#include <iostream>
#include <sstream>

#include "utils/MemoryUtils.hpp"
#include "utils/Tuple.hpp"

using namespace std;

>>>>>>> b69f2dea
namespace OpenMD {

  template<class ContainerType>
  bool hasDuplicateElement(const ContainerType& cont) {
    ContainerType tmp = cont;
    std::sort(tmp.begin(), tmp.end());
    tmp.erase(std::unique(tmp.begin(), tmp.end()), tmp.end());
    return tmp.size() != cont.size();
  }

  FragmentStamp::FragmentStamp() {
    DefineParameter(Name, "name");
  }

  FragmentStamp::~FragmentStamp() {
    Utils::deletePointers(atomStamps_);
    Utils::deletePointers(bondStamps_);
    Utils::deletePointers(bendStamps_);
    Utils::deletePointers(torsionStamps_);
    Utils::deletePointers(inversionStamps_);
    Utils::deletePointers(rigidBodyStamps_);
    Utils::deletePointers(cutoffGroupStamps_);
    Utils::deletePointers(nodesStamps_);
    Utils::deletePointers(constraintStamps_);
  }

  bool FragmentStamp::addAtomStamp(AtomStamp* atom) {
    bool ret = addIndexSensitiveStamp(atomStamps_, atom);
    if (!ret) {
      std::ostringstream oss;
      oss << "Error in Fragment " << getName()
          << ": multiple atoms have the same indices" << atom->getIndex()
          << "\n";
      throw OpenMDException(oss.str());
    }
    return ret;
  }
  
  bool FragmentStamp::addBondStamp(BondStamp* bond) {
    bondStamps_.push_back(bond);
    return true;
  }

  bool FragmentStamp::addBendStamp(BendStamp* bend) {
    bendStamps_.push_back(bend);
    return true;
  }

  bool FragmentStamp::addTorsionStamp(TorsionStamp* torsion) {
    torsionStamps_.push_back(torsion);
    return true;
  }
  bool FragmentStamp::addInversionStamp(InversionStamp* inversion) {
    inversionStamps_.push_back(inversion);
    return true;
  }

  bool FragmentStamp::addRigidBodyStamp(RigidBodyStamp* rigidbody) {
    bool ret = addIndexSensitiveStamp(rigidBodyStamps_, rigidbody);
    if (!ret) {
      std::ostringstream oss;
      oss << "Error in Fragment " << getName()
          << ": multiple rigidbodies have the same indices: "
          << rigidbody->getIndex() << "\n";
      throw OpenMDException(oss.str());
    }
    return ret;
  }
  
  bool FragmentStamp::addCutoffGroupStamp(CutoffGroupStamp* cutoffgroup) {
    cutoffGroupStamps_.push_back(cutoffgroup);
    return true;
  }

  bool FragmentStamp::addNodesStamp(NodesStamp* nodes) {
    nodesStamps_.push_back(nodes);
    return true;
  }

  bool FragmentStamp::addConstraintStamp(ConstraintStamp* constraint) {
    constraintStamps_.push_back(constraint);
    return true;
  }

  void FragmentStamp::validate() {
    DataHolder::validate(); 
    CheckParameter(Name, isNotEmpty());
    
    atom2Rigidbody.resize(getNAtoms());

    // A negative number means the atom is a free atom, and does not
    // belong to rigidbody. Every element in atom2Rigidbody has unique
    // negative number at the very beginning

    for (unsigned int i = 0; i < atom2Rigidbody.size(); ++i) {
      atom2Rigidbody[i] = -1 - int(i);
    }
    for (std::size_t i = 0; i < getNRigidBodies(); ++i) {
      RigidBodyStamp* rbStamp  = getRigidBodyStamp(i);
      std::vector<int> members = rbStamp->getMembers();
      for (std::vector<int>::iterator j = members.begin(); j != members.end();
           ++j) {
        atom2Rigidbody[*j] = i;
      }
    }
    checkAtoms();
    checkBonds();
    fillBondInfo();
    checkBends();
    checkTorsions();
    checkInversions();
    checkRigidBodies();
    checkCutoffGroups();
    checkConstraints();
    checkNodes();
  }
  
  void FragmentStamp::checkAtoms() {
    std::vector<AtomStamp*>::iterator ai = std::find(
        atomStamps_.begin(), atomStamps_.end(), static_cast<AtomStamp*>(NULL));
    if (ai != atomStamps_.end()) {
      std::ostringstream oss;
      oss << "Error in Fragment " << getName() << ": atom["
          << ai - atomStamps_.begin() << "] is missing\n";
      throw OpenMDException(oss.str());
    }
  }

  void FragmentStamp::checkBonds() {
    std::ostringstream oss;
    // make sure index is not out of range
    int natoms = getNAtoms();
    for (std::size_t i = 0; i < getNBonds(); ++i) {
      BondStamp* bondStamp = getBondStamp(i);
      if (bondStamp->getA() > natoms - 1 || bondStamp->getA() < 0 ||
          bondStamp->getB() > natoms - 1 || bondStamp->getB() < 0 ||
          bondStamp->getA() == bondStamp->getB()) {
        oss << "Error in Fragment " << getName() << ": bond("
            << bondStamp->getA() << ", " << bondStamp->getB()
            << ") is invalid\n";
        throw OpenMDException(oss.str());
      }
    }

    // make sure bonds are unique
    std::set<std::pair<int, int>> allBonds;
    for (std::size_t i = 0; i < getNBonds(); ++i) {
      BondStamp* bondStamp = getBondStamp(i);
      std::pair<int, int> bondPair(bondStamp->getA(), bondStamp->getB());
      // make sure bondTuple.first is always less than or equal to
      // bondTuple.third
      if (bondPair.first > bondPair.second) {
        std::swap(bondPair.first, bondPair.second);
      }

      std::set<std::pair<int, int>>::iterator iter = allBonds.find(bondPair);
      if (iter != allBonds.end()) {
        oss << "Error in Fragment " << getName() << ": "
            << "bond(" << iter->first << ", " << iter->second
            << ") appears multiple times\n";
        throw OpenMDException(oss.str());
      } else {
        allBonds.insert(bondPair);
      }
    }

    // make sure atoms belong to same rigidbody do not bond to each other
    for (std::size_t i = 0; i < getNBonds(); ++i) {
      BondStamp* bondStamp = getBondStamp(i);
      if (atom2Rigidbody[bondStamp->getA()] ==
          atom2Rigidbody[bondStamp->getB()]) {
        oss << "Error in Fragment " << getName() << ": "
            << "bond(" << bondStamp->getA() << ", " << bondStamp->getB()
            << ") belong to same rigidbody "
            << atom2Rigidbody[bondStamp->getA()] << "\n";
        throw OpenMDException(oss.str());
      }
    }
  }

  void FragmentStamp::checkBends() {
    std::ostringstream oss;
    for (std::size_t i = 0; i < getNBends(); ++i) {
      BendStamp* bendStamp         = getBendStamp(i);
      std::vector<int> bendAtoms   = bendStamp->getMembers();
      std::vector<int>::iterator j = std::find_if(
          bendAtoms.begin(), bendAtoms.end(),
          std::bind(std::greater<int>(), placeholders::_1, getNAtoms() - 1));
      std::vector<int>::iterator k =
          std::find_if(bendAtoms.begin(), bendAtoms.end(),
                       std::bind(std::less<int>(), placeholders::_1, 0));

      if (j != bendAtoms.end() || k != bendAtoms.end()) {
        oss << "Error in Fragment " << getName() << " : atoms of bend"
            << containerToString(bendAtoms) << " have invalid indices\n";
        throw OpenMDException(oss.str());
      }

      if (hasDuplicateElement(bendAtoms)) {
        oss << "Error in Fragment " << getName() << " : atoms of bend"
            << containerToString(bendAtoms) << " have duplicated indices\n";
        throw OpenMDException(oss.str());
      }

      if (bendAtoms.size() == 2) {
        if (!bendStamp->haveGhostVectorSource()) {
          oss << "Error in Fragment " << getName()
              << ": ghostVectorSouce is missing\n";
          throw OpenMDException(oss.str());
        } else {
          std::size_t ghostIndex = bendStamp->getGhostVectorSource();
          if (ghostIndex < getNAtoms()) {
            if (std::find(bendAtoms.begin(), bendAtoms.end(), ghostIndex) ==
                bendAtoms.end()) {
              oss << "Error in Fragment " << getName() << ": ghostVectorSouce "
                  << ghostIndex << "is invalid\n";
              throw OpenMDException(oss.str());
            }
            if (!getAtomStamp(ghostIndex)->haveOrientation()) {
              oss << "Error in Fragment " << getName()
                  << ": ghost atom must be a directional atom\n";
              throw OpenMDException(oss.str());
            }
          } else {
            oss << "Error in Fragment " << getName() << ": ghostVectorSource "
                << ghostIndex << "  is invalid\n";
            throw OpenMDException(oss.str());
          }
        }
      } else if (bendAtoms.size() == 3 && bendStamp->haveGhostVectorSource()) {
        oss << "Error in Fragment " << getName()
            << ": normal bend should not have ghostVectorSouce\n";
        throw OpenMDException(oss.str());
      }
    }

    for (std::size_t i = 0; i < getNBends(); ++i) {
      BendStamp* bendStamp       = getBendStamp(i);
      std::vector<int> bendAtoms = bendStamp->getMembers();
      std::vector<int> rigidSet(getNRigidBodies(), 0);
      std::vector<int>::iterator j;
      for (j = bendAtoms.begin(); j != bendAtoms.end(); ++j) {
        int rigidbodyIndex = atom2Rigidbody[*j];
        if (rigidbodyIndex >= 0) {
          ++rigidSet[rigidbodyIndex];
          if (rigidSet[rigidbodyIndex] > 2) {
            oss << "Error in Fragment " << getName() << ": bend"
                << containerToString(bendAtoms)
                << "has three atoms on the same rigid body\n";
            throw OpenMDException(oss.str());
          }
        }
      }
    }

    std::set<IntTuple3> allBends;
    std::set<IntTuple3>::iterator iter;
    for (std::size_t i = 0; i < getNBends(); ++i) {
      BendStamp* bendStamp  = getBendStamp(i);
      std::vector<int> bend = bendStamp->getMembers();
      if (bend.size() == 2) {
        // in case we have two ghost bend. For example,
        // bend {
        // members (0, 1);
        //   ghostVectorSource = 0;
        // }
        // and
        // bend {
        //   members (0, 1);
        // ghostVectorSource = 0;
        // }
        // In order to distinguish them. we expand them to Tuple3.
        // the first one is expanded to (0, 0, 1) while the second one
        // is expaned to (0, 1, 1)
        int ghostIndex = bendStamp->getGhostVectorSource();
        std::vector<int>::iterator j =
            std::find(bend.begin(), bend.end(), ghostIndex);
        if (j != bend.end()) { bend.insert(j, ghostIndex); }
      }

      IntTuple3 bendTuple(bend[0], bend[1], bend[2]);

      // make sure bendTuple.first is always less than or equal to
      // bendTuple.third
      if (bendTuple.first > bendTuple.third) {
        std::swap(bendTuple.first, bendTuple.third);
      }

      iter = allBends.find(bendTuple);
      if (iter != allBends.end()) {
        oss << "Error in Fragment " << getName() << ": "
            << "Bend" << containerToString(bend) << " appears multiple times\n";
        throw OpenMDException(oss.str());
      } else {
        allBends.insert(bendTuple);
      }
    }
  }

  void FragmentStamp::checkTorsions() {
    std::ostringstream oss;
    for (std::size_t i = 0; i < getNTorsions(); ++i) {
      TorsionStamp* torsionStamp    = getTorsionStamp(i);
      std::vector<int> torsionAtoms = torsionStamp->getMembers();
      std::vector<int>::iterator j  = std::find_if(
          torsionAtoms.begin(), torsionAtoms.end(),
          std::bind(std::greater<int>(), placeholders::_1, getNAtoms() - 1));
      std::vector<int>::iterator k =
          std::find_if(torsionAtoms.begin(), torsionAtoms.end(),
                       std::bind(std::less<int>(), placeholders::_1, 0));

      if (j != torsionAtoms.end() || k != torsionAtoms.end()) {
        oss << "Error in Fragment " << getName() << ": atoms of torsion"
            << containerToString(torsionAtoms) << " have invalid indices\n";
        throw OpenMDException(oss.str());
      }
      if (hasDuplicateElement(torsionAtoms)) {
        oss << "Error in Fragment " << getName() << " : atoms of torsion"
            << containerToString(torsionAtoms) << " have duplicated indices\n";
        throw OpenMDException(oss.str());
      }
    }

    for (std::size_t i = 0; i < getNTorsions(); ++i) {
      TorsionStamp* torsionStamp    = getTorsionStamp(i);
      std::vector<int> torsionAtoms = torsionStamp->getMembers();
      std::vector<int> rigidSet(getNRigidBodies(), 0);
      std::vector<int>::iterator j;
      for (j = torsionAtoms.begin(); j != torsionAtoms.end(); ++j) {
        int rigidbodyIndex = atom2Rigidbody[*j];
        if (rigidbodyIndex >= 0) {
          ++rigidSet[rigidbodyIndex];
          if (rigidSet[rigidbodyIndex] > 3) {
            oss << "Error in Fragment " << getName() << ": torsion"
                << containerToString(torsionAtoms)
                << "has four atoms on the same rigid body\n";
            throw OpenMDException(oss.str());
          }
        }
      }
    }

    std::set<IntTuple4> allTorsions;
    std::set<IntTuple4>::iterator iter;
    for (std::size_t i = 0; i < getNTorsions(); ++i) {
      TorsionStamp* torsionStamp = getTorsionStamp(i);
      std::vector<int> torsion   = torsionStamp->getMembers();
      if (torsion.size() == 3) {
        int ghostIndex = torsionStamp->getGhostVectorSource();
        std::vector<int>::iterator j =
            std::find(torsion.begin(), torsion.end(), ghostIndex);
        if (j != torsion.end()) { torsion.insert(j, ghostIndex); }
      }

      IntTuple4 torsionTuple(torsion[0], torsion[1], torsion[2], torsion[3]);
      if (torsionTuple.first > torsionTuple.fourth) {
        std::swap(torsionTuple.first, torsionTuple.fourth);
        std::swap(torsionTuple.second, torsionTuple.third);
      }

      iter = allTorsions.find(torsionTuple);
      if (iter == allTorsions.end()) {
        allTorsions.insert(torsionTuple);
      } else {
        oss << "Error in Fragment " << getName() << ": "
            << "Torsion" << containerToString(torsion)
            << " appears multiple times\n";
        throw OpenMDException(oss.str());
      }
    }
  }

  void FragmentStamp::checkInversions() {
    std::ostringstream oss;

    // first we automatically find the other three atoms that
    // are satellites of an inversion center:

    for (std::size_t i = 0; i < getNInversions(); ++i) {
      InversionStamp* inversionStamp = getInversionStamp(i);
      int center                     = inversionStamp->getCenter();
      std::vector<int> satellites;

      // Some inversions come pre-programmed with the satellites.  If
      // so, don't add the satellites as they are already there.

      if (inversionStamp->getNSatellites() != 3) {
        for (std::size_t j = 0; j < getNBonds(); ++j) {
          BondStamp* bondStamp = getBondStamp(j);
          int a                = bondStamp->getA();
          int b                = bondStamp->getB();

          if (a == center) { satellites.push_back(b); }
          if (b == center) { satellites.push_back(a); }
        }

        if (satellites.size() == 3) {
          std::sort(satellites.begin(), satellites.end());
          inversionStamp->setSatellites(satellites);
        } else {
          oss << "Error in Fragment " << getName() << ": found wrong number"
              << " of bonds for inversion center " << center;
          throw OpenMDException(oss.str());
        }
      }
    }

    // then we do some sanity checking on the inversions:

    for (std::size_t i = 0; i < getNInversions(); ++i) {
      InversionStamp* inversionStamp = getInversionStamp(i);

      std::vector<int> inversionAtoms = inversionStamp->getSatellites();
      // add the central atom to the beginning of the list:
      inversionAtoms.insert(inversionAtoms.begin(),
                            inversionStamp->getCenter());

      std::vector<int>::iterator j = std::find_if(
          inversionAtoms.begin(), inversionAtoms.end(),
          std::bind(std::greater<int>(), placeholders::_1, getNAtoms() - 1));
      std::vector<int>::iterator k =
          std::find_if(inversionAtoms.begin(), inversionAtoms.end(),
                       std::bind(std::less<int>(), placeholders::_1, 0));

      if (j != inversionAtoms.end() || k != inversionAtoms.end()) {
        oss << "Error in Fragment " << getName() << ": atoms of inversion"
            << containerToString(inversionAtoms) << " have invalid indices\n";
        throw OpenMDException(oss.str());
      }

      if (hasDuplicateElement(inversionAtoms)) {
        oss << "Error in Fragment " << getName() << " : atoms of inversion"
            << containerToString(inversionAtoms)
            << " have duplicated indices\n";
        throw OpenMDException(oss.str());
      }
    }

    for (std::size_t i = 0; i < getNInversions(); ++i) {
      InversionStamp* inversionStamp  = getInversionStamp(i);
      std::vector<int> inversionAtoms = inversionStamp->getSatellites();
      inversionAtoms.push_back(inversionStamp->getCenter());
      std::vector<int> rigidSet(getNRigidBodies(), 0);
      std::vector<int>::iterator j;
      for (j = inversionAtoms.begin(); j != inversionAtoms.end(); ++j) {
        int rigidbodyIndex = atom2Rigidbody[*j];
        if (rigidbodyIndex >= 0) {
          ++rigidSet[rigidbodyIndex];
          if (rigidSet[rigidbodyIndex] > 3) {
            oss << "Error in Fragment " << getName()
                << ": inversion centered on atom "
                << inversionStamp->getCenter()
                << " has four atoms that belong to same rigidbody "
                << rigidbodyIndex << "\n";
            throw OpenMDException(oss.str());
          }
        }
      }
    }

    std::set<IntTuple4> allInversions;
    std::set<IntTuple4>::iterator iter;
    for (std::size_t i = 0; i < getNInversions(); ++i) {
      InversionStamp* inversionStamp = getInversionStamp(i);
      int cent                       = inversionStamp->getCenter();
      std::vector<int> inversion     = inversionStamp->getSatellites();

      IntTuple4 inversionTuple(cent, inversion[0], inversion[1], inversion[2]);

      // In OpenMD, the Central atom in an inversion comes first, and
      // has a special position.  The other three atoms can come in
      // random order, and should be sorted in increasing numerical
      // order to check for duplicates.  This requires three pairwise
      // swaps:

      if (inversionTuple.third > inversionTuple.fourth)
        std::swap(inversionTuple.third, inversionTuple.fourth);

      if (inversionTuple.second > inversionTuple.third)
        std::swap(inversionTuple.second, inversionTuple.third);

      if (inversionTuple.third > inversionTuple.fourth)
        std::swap(inversionTuple.third, inversionTuple.fourth);

      iter = allInversions.find(inversionTuple);
      if (iter == allInversions.end()) {
        allInversions.insert(inversionTuple);
      } else {
        oss << "Error in Fragment " << getName() << ": "
            << "Inversion" << containerToString(inversion)
            << " appears multiple times\n";
        throw OpenMDException(oss.str());
      }
    }
  }

  void FragmentStamp::checkRigidBodies() {
    std::ostringstream oss;
    std::vector<RigidBodyStamp*>::iterator ri =
        std::find(rigidBodyStamps_.begin(), rigidBodyStamps_.end(),
                  static_cast<RigidBodyStamp*>(NULL));
    if (ri != rigidBodyStamps_.end()) {
      oss << "Error in Fragment " << getName() << ":rigidBody["
          << ri - rigidBodyStamps_.begin() << "] is missing\n";
      throw OpenMDException(oss.str());
    }

    for (std::size_t i = 0; i < getNRigidBodies(); ++i) {
      RigidBodyStamp* rbStamp      = getRigidBodyStamp(i);
      std::vector<int> rigidAtoms  = rbStamp->getMembers();
      std::vector<int>::iterator j = std::find_if(
          rigidAtoms.begin(), rigidAtoms.end(),
          std::bind(std::greater<int>(), placeholders::_1, getNAtoms() - 1));
      if (j != rigidAtoms.end()) {
        oss << "Error in Fragment " << getName();
        throw OpenMDException(oss.str());
      }
    }
  }

  void FragmentStamp::checkCutoffGroups() {
    std::vector<AtomStamp*>::iterator ai;
    std::vector<int>::iterator fai;

    // add all atoms into freeAtoms_ set
    for (ai = atomStamps_.begin(); ai != atomStamps_.end(); ++ai) {
      freeAtoms_.push_back((*ai)->getIndex());
    }

    for (std::size_t i = 0; i < getNCutoffGroups(); ++i) {
      CutoffGroupStamp* cutoffGroupStamp = getCutoffGroupStamp(i);
      std::vector<int> cutoffGroupAtoms  = cutoffGroupStamp->getMembers();
      std::vector<int>::iterator j       = std::find_if(
          cutoffGroupAtoms.begin(), cutoffGroupAtoms.end(),
          std::bind(std::greater<int>(), placeholders::_1, getNAtoms() - 1));
      if (j != cutoffGroupAtoms.end()) {
        std::ostringstream oss;
        oss << "Error in Fragment " << getName() << ": cutoffGroup"
            << " is out of range\n";
        throw OpenMDException(oss.str());
      }

      for (fai = cutoffGroupAtoms.begin(); fai != cutoffGroupAtoms.end();
           ++fai) {
        // erase the atoms belonging to cutoff groups from freeAtoms_ vector
        freeAtoms_.erase(
            std::remove(freeAtoms_.begin(), freeAtoms_.end(), (*fai)),
            freeAtoms_.end());
      }
    }
  }
  
  void FragmentStamp::checkConstraints() {
    std::ostringstream oss;
    // make sure index is not out of range
    int natoms = getNAtoms();
    for (std::size_t i = 0; i < getNConstraints(); ++i) {
      ConstraintStamp* constraintStamp = getConstraintStamp(i);
      if (constraintStamp->getA() > natoms - 1 || constraintStamp->getA() < 0 ||
          constraintStamp->getB() > natoms - 1 || constraintStamp->getB() < 0 ||
          constraintStamp->getA() == constraintStamp->getB()) {
        oss << "Error in Fragment " << getName() << ": constraint("
            << constraintStamp->getA() << ", " << constraintStamp->getB()
            << ") is invalid\n";
        throw OpenMDException(oss.str());
      }
    }

    // make sure constraints are unique
    std::set<std::pair<int, int>> allConstraints;
    for (std::size_t i = 0; i < getNConstraints(); ++i) {
      ConstraintStamp* constraintStamp = getConstraintStamp(i);
      std::pair<int, int> constraintPair(constraintStamp->getA(),
                                         constraintStamp->getB());
      // make sure constraintTuple.first is always less than or equal to
      // constraintTuple.third
      if (constraintPair.first > constraintPair.second) {
        std::swap(constraintPair.first, constraintPair.second);
      }

      std::set<std::pair<int, int>>::iterator iter =
          allConstraints.find(constraintPair);
      if (iter != allConstraints.end()) {
        oss << "Error in Fragment " << getName() << ": "
            << "constraint(" << iter->first << ", " << iter->second
            << ") appears multiple times\n";
        throw OpenMDException(oss.str());
      } else {
        allConstraints.insert(constraintPair);
      }
    }

    // make sure atoms belong to same rigidbody are not constrained to
    // each other
    for (std::size_t i = 0; i < getNConstraints(); ++i) {
      ConstraintStamp* constraintStamp = getConstraintStamp(i);
      if (atom2Rigidbody[constraintStamp->getA()] ==
          atom2Rigidbody[constraintStamp->getB()]) {
        oss << "Error in Fragment " << getName() << ": "
            << "constraint(" << constraintStamp->getA() << ", "
            << constraintStamp->getB() << ") belong to same rigidbody "
            << atom2Rigidbody[constraintStamp->getA()] << "\n";
        throw OpenMDException(oss.str());
      }
    }
  }

  void FragmentStamp::checkNodes() {
    std::ostringstream oss;
    std::vector<NodesStamp*>::iterator ni =
        std::find(nodesStamps_.begin(), nodesStamps_.end(),
                  static_cast<NodesStamp*>(NULL));
    if (ni != nodesStamps_.end()) {
      oss << "Error in Molecule " << getName() << ":nodes["
          << ni - nodesStamps_.begin() << "] is missing\n";
      throw OpenMDException(oss.str());
    }

    for (std::size_t i = 0; i < getNNodes(); ++i) {
      NodesStamp* nStamp      = getNodesStamp(i);
      std::vector<int> nodeAtoms  = nStamp->getMembers();
      std::vector<int>::iterator j = std::find_if(
	  nodeAtoms.begin(), nodeAtoms.end(),
          std::bind(std::greater<int>(), placeholders::_1, getNAtoms() - 1));
      if (j != nodeAtoms.end()) {
        oss << "Error in Fragment " << getName();
        throw OpenMDException(oss.str());
      }
    }
  }
  
  void FragmentStamp::fillBondInfo() {
    for (std::size_t i = 0; i < getNBonds(); ++i) {
      BondStamp* bondStamp = getBondStamp(i);
      int a                = bondStamp->getA();
      int b                = bondStamp->getB();
      AtomStamp* atomA     = getAtomStamp(a);
      AtomStamp* atomB     = getAtomStamp(b);
      atomA->addBond(i);
      atomA->addBondedAtom(b);
      atomB->addBond(i);
      atomB->addBondedAtom(a);
    }
  }

  // Function Name: isBondInSameRigidBody
  // Returns true is both atoms of the bond belong to the same rigid
  // body, otherwise return false
  bool FragmentStamp::isBondInSameRigidBody(BondStamp* bond) {
    int rbA;
    int rbB;
    int consAtomA;
    int consAtomB;

    if (!isAtomInRigidBody(bond->getA(), rbA, consAtomA)) return false;

    if (!isAtomInRigidBody(bond->getB(), rbB, consAtomB)) return false;

    if (rbB == rbA)
      return true;
    else
      return false;
  }

  // Function Name: isAtomInRigidBody
  // Returns false if atom does not belong to a rigid body, otherwise
  // returns true
  bool FragmentStamp::isAtomInRigidBody(int atomIndex) {
    return atom2Rigidbody[atomIndex] >= 0;
  }

  // Function Name: isAtomInRigidBody
  // Returns false if atom does not belong to a rigid body otherwise
  // returns true and sets whichRigidBody and consAtomIndex
  // atomIndex : the index of atom in component
  // whichRigidBody: the index of the rigidbody in the component
  // consAtomIndex:  the position the joint atom appears in the rigidbody's
  //                 definition
  bool FragmentStamp::isAtomInRigidBody(int atomIndex, int& whichRigidBody,
                                        int& consAtomIndex) {
    whichRigidBody = -1;
    consAtomIndex  = -1;

    if (atom2Rigidbody[atomIndex] >= 0) {
      whichRigidBody          = atom2Rigidbody[atomIndex];
      RigidBodyStamp* rbStamp = getRigidBodyStamp(whichRigidBody);
      int numAtom             = rbStamp->getNMembers();
      for (int j = 0; j < numAtom; j++) {
        if (rbStamp->getMemberAt(j) == atomIndex) {
          consAtomIndex = j;
          return true;
        }
      }
    }

    return false;
  }

  // Returns the position of joint atoms apearing in a rigidbody's definition
  // For the time being, we will use the most inefficient algorithm,
  // the complexity is O(N^2).  We could improve the
  // complexity to O(NlogN) by sorting the atom index in rigid body
  // first
  std::vector<std::pair<int, int>> FragmentStamp::getJointAtoms(int rb1,
                                                                int rb2) {
    RigidBodyStamp* rbStamp1;
    RigidBodyStamp* rbStamp2;
    int natomInRb1;
    int natomInRb2;
    int atomIndex1;
    int atomIndex2;
    std::vector<std::pair<int, int>> jointAtomIndexPair;

    rbStamp1   = this->getRigidBodyStamp(rb1);
    natomInRb1 = rbStamp1->getNMembers();

    rbStamp2   = this->getRigidBodyStamp(rb2);
    natomInRb2 = rbStamp2->getNMembers();

    for (int i = 0; i < natomInRb1; i++) {
      atomIndex1 = rbStamp1->getMemberAt(i);

      for (int j = 0; j < natomInRb2; j++) {
        atomIndex2 = rbStamp2->getMemberAt(j);

        if (atomIndex1 == atomIndex2) {
          jointAtomIndexPair.push_back(std::make_pair(i, j));
          break;
        }
      }
    }

    return jointAtomIndexPair;
  }


  
}  // namespace OpenMD<|MERGE_RESOLUTION|>--- conflicted
+++ resolved
@@ -42,19 +42,16 @@
  */
 #include "types/FragmentStamp.hpp"
 
-<<<<<<< HEAD
-=======
 #include <algorithm>
 #include <functional>
 #include <iostream>
 #include <sstream>
+#include <tuple>
 
 #include "utils/MemoryUtils.hpp"
-#include "utils/Tuple.hpp"
 
 using namespace std;
 
->>>>>>> b69f2dea
 namespace OpenMD {
 
   template<class ContainerType>
@@ -65,9 +62,7 @@
     return tmp.size() != cont.size();
   }
 
-  FragmentStamp::FragmentStamp() {
-    DefineParameter(Name, "name");
-  }
+  FragmentStamp::FragmentStamp() { DefineParameter(Name, "name"); }
 
   FragmentStamp::~FragmentStamp() {
     Utils::deletePointers(atomStamps_);
@@ -92,7 +87,7 @@
     }
     return ret;
   }
-  
+
   bool FragmentStamp::addBondStamp(BondStamp* bond) {
     bondStamps_.push_back(bond);
     return true;
@@ -123,7 +118,7 @@
     }
     return ret;
   }
-  
+
   bool FragmentStamp::addCutoffGroupStamp(CutoffGroupStamp* cutoffgroup) {
     cutoffGroupStamps_.push_back(cutoffgroup);
     return true;
@@ -140,9 +135,9 @@
   }
 
   void FragmentStamp::validate() {
-    DataHolder::validate(); 
+    DataHolder::validate();
     CheckParameter(Name, isNotEmpty());
-    
+
     atom2Rigidbody.resize(getNAtoms());
 
     // A negative number means the atom is a free atom, and does not
@@ -171,7 +166,7 @@
     checkConstraints();
     checkNodes();
   }
-  
+
   void FragmentStamp::checkAtoms() {
     std::vector<AtomStamp*>::iterator ai = std::find(
         atomStamps_.begin(), atomStamps_.end(), static_cast<AtomStamp*>(NULL));
@@ -204,8 +199,8 @@
     for (std::size_t i = 0; i < getNBonds(); ++i) {
       BondStamp* bondStamp = getBondStamp(i);
       std::pair<int, int> bondPair(bondStamp->getA(), bondStamp->getB());
-      // make sure bondTuple.first is always less than or equal to
-      // bondTuple.third
+      // make sure bondPair.first is always less than or equal to
+      // bondPair.third
       if (bondPair.first > bondPair.second) {
         std::swap(bondPair.first, bondPair.second);
       }
@@ -310,8 +305,8 @@
       }
     }
 
-    std::set<IntTuple3> allBends;
-    std::set<IntTuple3>::iterator iter;
+    std::set<std::tuple<int, int, int>> allBends;
+    std::set<std::tuple<int, int, int>>::iterator iter;
     for (std::size_t i = 0; i < getNBends(); ++i) {
       BendStamp* bendStamp  = getBendStamp(i);
       std::vector<int> bend = bendStamp->getMembers();
@@ -335,13 +330,12 @@
         if (j != bend.end()) { bend.insert(j, ghostIndex); }
       }
 
-      IntTuple3 bendTuple(bend[0], bend[1], bend[2]);
+      std::tuple<int, int, int> bendTuple {bend[0], bend[1], bend[2]};
+      auto& [first, second, third] = bendTuple;
 
       // make sure bendTuple.first is always less than or equal to
       // bendTuple.third
-      if (bendTuple.first > bendTuple.third) {
-        std::swap(bendTuple.first, bendTuple.third);
-      }
+      if (first > third) { std::swap(first, third); }
 
       iter = allBends.find(bendTuple);
       if (iter != allBends.end()) {
@@ -397,8 +391,8 @@
       }
     }
 
-    std::set<IntTuple4> allTorsions;
-    std::set<IntTuple4>::iterator iter;
+    std::set<std::tuple<int, int, int, int>> allTorsions;
+    std::set<std::tuple<int, int, int, int>>::iterator iter;
     for (std::size_t i = 0; i < getNTorsions(); ++i) {
       TorsionStamp* torsionStamp = getTorsionStamp(i);
       std::vector<int> torsion   = torsionStamp->getMembers();
@@ -409,10 +403,13 @@
         if (j != torsion.end()) { torsion.insert(j, ghostIndex); }
       }
 
-      IntTuple4 torsionTuple(torsion[0], torsion[1], torsion[2], torsion[3]);
-      if (torsionTuple.first > torsionTuple.fourth) {
-        std::swap(torsionTuple.first, torsionTuple.fourth);
-        std::swap(torsionTuple.second, torsionTuple.third);
+      std::tuple<int, int, int, int> torsionTuple(torsion[0], torsion[1],
+                                                  torsion[2], torsion[3]);
+      auto& [first, second, third, fourth] = torsionTuple;
+
+      if (first > fourth) {
+        std::swap(first, fourth);
+        std::swap(second, third);
       }
 
       iter = allTorsions.find(torsionTuple);
@@ -515,29 +512,25 @@
       }
     }
 
-    std::set<IntTuple4> allInversions;
-    std::set<IntTuple4>::iterator iter;
+    std::set<std::tuple<int, int, int, int>> allInversions;
+    std::set<std::tuple<int, int, int, int>>::iterator iter;
     for (std::size_t i = 0; i < getNInversions(); ++i) {
       InversionStamp* inversionStamp = getInversionStamp(i);
       int cent                       = inversionStamp->getCenter();
       std::vector<int> inversion     = inversionStamp->getSatellites();
 
-      IntTuple4 inversionTuple(cent, inversion[0], inversion[1], inversion[2]);
+      std::tuple<int, int, int, int> inversionTuple(cent, inversion[0],
+                                                    inversion[1], inversion[2]);
+      auto& [first, second, third, fourth] = inversionTuple;
 
       // In OpenMD, the Central atom in an inversion comes first, and
       // has a special position.  The other three atoms can come in
       // random order, and should be sorted in increasing numerical
       // order to check for duplicates.  This requires three pairwise
       // swaps:
-
-      if (inversionTuple.third > inversionTuple.fourth)
-        std::swap(inversionTuple.third, inversionTuple.fourth);
-
-      if (inversionTuple.second > inversionTuple.third)
-        std::swap(inversionTuple.second, inversionTuple.third);
-
-      if (inversionTuple.third > inversionTuple.fourth)
-        std::swap(inversionTuple.third, inversionTuple.fourth);
+      if (third > fourth) std::swap(third, fourth);
+      if (second > third) std::swap(second, third);
+      if (third > fourth) std::swap(third, fourth);
 
       iter = allInversions.find(inversionTuple);
       if (iter == allInversions.end()) {
@@ -606,7 +599,7 @@
       }
     }
   }
-  
+
   void FragmentStamp::checkConstraints() {
     std::ostringstream oss;
     // make sure index is not out of range
@@ -629,8 +622,8 @@
       ConstraintStamp* constraintStamp = getConstraintStamp(i);
       std::pair<int, int> constraintPair(constraintStamp->getA(),
                                          constraintStamp->getB());
-      // make sure constraintTuple.first is always less than or equal to
-      // constraintTuple.third
+      // make sure constraintPair.first is always less than or equal to
+      // constraintPair.third
       if (constraintPair.first > constraintPair.second) {
         std::swap(constraintPair.first, constraintPair.second);
       }
@@ -674,10 +667,10 @@
     }
 
     for (std::size_t i = 0; i < getNNodes(); ++i) {
-      NodesStamp* nStamp      = getNodesStamp(i);
-      std::vector<int> nodeAtoms  = nStamp->getMembers();
+      NodesStamp* nStamp           = getNodesStamp(i);
+      std::vector<int> nodeAtoms   = nStamp->getMembers();
       std::vector<int>::iterator j = std::find_if(
-	  nodeAtoms.begin(), nodeAtoms.end(),
+          nodeAtoms.begin(), nodeAtoms.end(),
           std::bind(std::greater<int>(), placeholders::_1, getNAtoms() - 1));
       if (j != nodeAtoms.end()) {
         oss << "Error in Fragment " << getName();
@@ -685,7 +678,7 @@
       }
     }
   }
-  
+
   void FragmentStamp::fillBondInfo() {
     for (std::size_t i = 0; i < getNBonds(); ++i) {
       BondStamp* bondStamp = getBondStamp(i);
@@ -790,6 +783,4 @@
     return jointAtomIndexPair;
   }
 
-
-  
 }  // namespace OpenMD