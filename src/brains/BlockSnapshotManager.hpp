/*
 * Copyright (c) 2004-2020 The University of Notre Dame. All Rights Reserved.
 *
 * The University of Notre Dame grants you ("Licensee") a
 * non-exclusive, royalty free, license to use, modify and
 * redistribute this software in source and binary code form, provided
 * that the following conditions are met:
 *
 * 1. Redistributions of source code must retain the above copyright
 *    notice, this list of conditions and the following disclaimer.
 *
 * 2. Redistributions in binary form must reproduce the above copyright
 *    notice, this list of conditions and the following disclaimer in the
 *    documentation and/or other materials provided with the
 *    distribution.
 *
 * This software is provided "AS IS," without a warranty of any
 * kind. All express or implied conditions, representations and
 * warranties, including any implied warranty of merchantability,
 * fitness for a particular purpose or non-infringement, are hereby
 * excluded.  The University of Notre Dame and its licensors shall not
 * be liable for any damages suffered by licensee as a result of
 * using, modifying or distributing the software or its
 * derivatives. In no event will the University of Notre Dame or its
 * licensors be liable for any lost revenue, profit or data, or for
 * direct, indirect, special, consequential, incidental or punitive
 * damages, however caused and regardless of the theory of liability,
 * arising out of the use of or inability to use software, even if the
 * University of Notre Dame has been advised of the possibility of
 * such damages.
 *
 * SUPPORT OPEN SCIENCE!  If you use OpenMD or its source code in your
 * research, please cite the appropriate papers when you publish your
 * work.  Good starting points are:
 *
 * [1] Meineke, et al., J. Comp. Chem. 26, 252-271 (2005).
 * [2] Fennell & Gezelter, J. Chem. Phys. 124, 234104 (2006).
 * [3] Sun, Lin & Gezelter, J. Chem. Phys. 128, 234107 (2008).
 * [4] Vardeman, Stocker & Gezelter, J. Chem. Theory Comput. 7, 834 (2011).
 * [5] Kuang & Gezelter, Mol. Phys., 110, 691-701 (2012).
 * [6] Lamichhane, Gezelter & Newman, J. Chem. Phys. 141, 134109 (2014).
 * [7] Lamichhane, Newman & Gezelter, J. Chem. Phys. 141, 134110 (2014).
 * [8] Bhattarai, Newman & Gezelter, Phys. Rev. B 99, 094106 (2019).
 */

#ifndef BRAINS_BLOCKSNAPSHOTMANAGER_HPP
#define BRAINS_BLOCKSNAPSHOTMANAGER_HPP
#include <vector>

#include "brains/SnapshotManager.hpp"
namespace OpenMD {

  class SimInfo;
  class DumpReader;

  typedef std::pair<int, int> SnapshotBlock;

  /**
   * @class BlockSnapshotManager
   * @todo document
   */
  class BlockSnapshotManager : public SnapshotManager{

  public:
    BlockSnapshotManager(SimInfo* info, const std::string& filename,
                         int storageLayout, long long int memSize,
                         int blockCapacity = 2);
    ~BlockSnapshotManager();
        
    virtual Snapshot* getSnapshot(int id);


    /** Returns number of snapshot blocks in this BlockSnapshotManager*/
    int getNBlocks() {
      return blocks_.size();
    }

    SnapshotBlock getSnapshotBlock(int block) {
      return blocks_.at(block);
    }
        
    int getNActiveBlocks();

    void needCOMprops(bool ncp);


    bool isBlockActive(int block) {
      return  findActiveBlock(block) != activeBlocks_.end() ? true : false;
    }        

    bool loadBlock(int block);
        
    bool unloadBlock(int block);

    std::vector<int> getActiveBlocks();

    int getBlockCapacity() {
      return blockCapacity_;                
    }

    int getNFrames();
        
  private:

    std::vector<int>::iterator findActiveBlock(int block) {
      return std::find(activeBlocks_.begin(), activeBlocks_.end(), block);
    }

    bool hasZeroRefBlock();

    int getFirstZeroRefBlock();

    void internalLoad(int block);
    void internalUnload(int block);
    Snapshot* loadFrame(int frame);
        
<<<<<<< HEAD
    SimInfo* info_ {nullptr};
=======
>>>>>>> 0704844e
    int blockCapacity_;
    long long int memSize_;

    std::vector<Snapshot*> snapshots_;
    std::vector<SnapshotBlock> blocks_;        
    std::vector<int> activeBlocks_;
    std::vector<int> activeRefCount_;
        
    int nAtoms_;
    int nRigidBodies_;
    int nCutoffGroups_;
    bool usePBC_;
    
    DumpReader* reader_;
    int nframes_;
    int nSnapshotPerBlock_;

  };

}

#endif<|MERGE_RESOLUTION|>--- conflicted
+++ resolved
@@ -114,10 +114,6 @@
     void internalUnload(int block);
     Snapshot* loadFrame(int frame);
         
-<<<<<<< HEAD
-    SimInfo* info_ {nullptr};
-=======
->>>>>>> 0704844e
     int blockCapacity_;
     long long int memSize_;
 
