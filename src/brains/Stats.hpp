/*
 * Copyright (c) 2005, 2009 The University of Notre Dame. All Rights Reserved.
 *
 * The University of Notre Dame grants you ("Licensee") a
 * non-exclusive, royalty free, license to use, modify and
 * redistribute this software in source and binary code form, provided
 * that the following conditions are met:
 *
 * 1. Redistributions of source code must retain the above copyright
 *    notice, this list of conditions and the following disclaimer.
 *
 * 2. Redistributions in binary form must reproduce the above copyright
 *    notice, this list of conditions and the following disclaimer in the
 *    documentation and/or other materials provided with the
 *    distribution.
 *
 * This software is provided "AS IS," without a warranty of any
 * kind. All express or implied conditions, representations and
 * warranties, including any implied warranty of merchantability,
 * fitness for a particular purpose or non-infringement, are hereby
 * excluded.  The University of Notre Dame and its licensors shall not
 * be liable for any damages suffered by licensee as a result of
 * using, modifying or distributing the software or its
 * derivatives. In no event will the University of Notre Dame or its
 * licensors be liable for any lost revenue, profit or data, or for
 * direct, indirect, special, consequential, incidental or punitive
 * damages, however caused and regardless of the theory of liability,
 * arising out of the use of or inability to use software, even if the
 * University of Notre Dame has been advised of the possibility of
 * such damages.
 *
 * SUPPORT OPEN SCIENCE!  If you use OpenMD or its source code in your
 * research, please cite the appropriate papers when you publish your
 * work.  Good starting points are:
 *                                                                      
 * [1]  Meineke, et al., J. Comp. Chem. 26, 252-271 (2005).             
 * [2]  Fennell & Gezelter, J. Chem. Phys. 124, 234104 (2006).          
 * [3]  Sun, Lin & Gezelter, J. Chem. Phys. 128, 24107 (2008).          
 * [4]  Kuang & Gezelter,  J. Chem. Phys. 133, 164101 (2010).
 * [5]  Vardeman, Stocker & Gezelter, J. Chem. Theory Comput. 7, 834 (2011).
 */
  
/**
 * @file Stats.hpp
 * @author tlin
 * @date 11/04/2004
 * @time 23:56am
 * @version 1.0
 */

#ifndef BRAINS_STATS_HPP
#define BRAINS_STATS_HPP

#include <string>
#include <map>
#include <bitset>

#include "math/SquareMatrix3.hpp"
#include "utils/Accumulator.hpp"
#include "brains/SimInfo.hpp"

using namespace std;
namespace OpenMD {

  class Stats{
  public:
    enum StatsIndex {
      BEGININDEX = 0,  //internal use
      TIME = BEGININDEX,            
      TOTAL_ENERGY,
      POTENTIAL_ENERGY,
      KINETIC_ENERGY,
      TEMPERATURE,
      PRESSURE,
      VOLUME,
      HULLVOLUME,
      GYRVOLUME,
      CONSERVED_QUANTITY,             
      TRANSLATIONAL_KINETIC,
      ROTATIONAL_KINETIC,
      LONG_RANGE_POTENTIAL,   
      VANDERWAALS_POTENTIAL,
      ELECTROSTATIC_POTENTIAL,
      METALLIC_POTENTIAL,
      HYDROGENBONDING_POTENTIAL,
      SHORT_RANGE_POTENTIAL,
      BOND_POTENTIAL,
      BEND_POTENTIAL,
      DIHEDRAL_POTENTIAL,
      INVERSION_POTENTIAL,
      RAW_POTENTIAL,
      RESTRAINT_POTENTIAL,
      PRESSURE_TENSOR,
      SYSTEM_DIPOLE,
      TAGGED_PAIR_DISTANCE,
      SHADOWH,
<<<<<<< HEAD
      THERMAL_HELFANDMOMENT_X,
      THERMAL_HELFANDMOMENT_Y,
      THERMAL_HELFANDMOMENT_Z,
=======
      HELFANDMOMENT,
      HEATFLUX,  
      ELECTRONIC_TEMPERATURE,
>>>>>>> dbc11772
      ENDINDEX  //internal use
    };

    struct StatsData {
      string title;
      string units;
      string dataType;
      Accumulator* accumulator;
    };
    
    typedef bitset<ENDINDEX-BEGININDEX> StatsBitSet;
    typedef map<string, StatsIndex> StatsMapType;

    Stats(SimInfo* info);
    void parseStatFileFormat(const std::string& format);
    void collectStats();

    StatsBitSet  getStatsMask();
    StatsMapType getStatsMap();
    void         setStatsMask(StatsBitSet mask);

    string    getTitle(int index); 
    string    getUnits(int index);
    string    getDataType(int index);

    int       getIntData(int index);
    RealType  getRealData(int index);
    Vector3d  getVectorData(int index);
    Mat3x3d   getMatrixData(int index);
    
  private:
    SimInfo* info_;
    void init();
    bool isInit_;
    vector<StatsData> data_;
    StatsBitSet statsMask_;
    StatsMapType statsMap_;
  };
} //end namespace OpenMD
#endif //BRAINS_STATS_HPP<|MERGE_RESOLUTION|>--- conflicted
+++ resolved
@@ -94,15 +94,9 @@
       SYSTEM_DIPOLE,
       TAGGED_PAIR_DISTANCE,
       SHADOWH,
-<<<<<<< HEAD
-      THERMAL_HELFANDMOMENT_X,
-      THERMAL_HELFANDMOMENT_Y,
-      THERMAL_HELFANDMOMENT_Z,
-=======
       HELFANDMOMENT,
       HEATFLUX,  
       ELECTRONIC_TEMPERATURE,
->>>>>>> dbc11772
       ENDINDEX  //internal use
     };
 
