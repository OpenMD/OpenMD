/*
 * Copyright (c) 2005 The University of Notre Dame. All Rights Reserved.
 *
 * The University of Notre Dame grants you ("Licensee") a
 * non-exclusive, royalty free, license to use, modify and
 * redistribute this software in source and binary code form, provided
 * that the following conditions are met:
 *
 * 1. Redistributions of source code must retain the above copyright
 *    notice, this list of conditions and the following disclaimer.
 *
 * 2. Redistributions in binary form must reproduce the above copyright
 *    notice, this list of conditions and the following disclaimer in the
 *    documentation and/or other materials provided with the
 *    distribution.
 *
 * This software is provided "AS IS," without a warranty of any
 * kind. All express or implied conditions, representations and
 * warranties, including any implied warranty of merchantability,
 * fitness for a particular purpose or non-infringement, are hereby
 * excluded.  The University of Notre Dame and its licensors shall not
 * be liable for any damages suffered by licensee as a result of
 * using, modifying or distributing the software or its
 * derivatives. In no event will the University of Notre Dame or its
 * licensors be liable for any lost revenue, profit or data, or for
 * direct, indirect, special, consequential, incidental or punitive
 * damages, however caused and regardless of the theory of liability,
 * arising out of the use of or inability to use software, even if the
 * University of Notre Dame has been advised of the possibility of
 * such damages.
 *
 * SUPPORT OPEN SCIENCE!  If you use OpenMD or its source code in your
 * research, please cite the appropriate papers when you publish your
 * work.  Good starting points are:
 *                                                                      
 * [1]  Meineke, et al., J. Comp. Chem. 26, 252-271 (2005).             
 * [2]  Fennell & Gezelter, J. Chem. Phys. 124, 234104 (2006).          
 * [3]  Sun, Lin & Gezelter, J. Chem. Phys. 128, 24107 (2008).          
 * [4]  Kuang & Gezelter,  J. Chem. Phys. 133, 164101 (2010).
 * [5]  Vardeman, Stocker & Gezelter, J. Chem. Theory Comput. 7, 834 (2011).
 */
#include <algorithm>
#include "brains/BlockSnapshotManager.hpp"
<<<<<<< HEAD
// #include "utils/residentMem.h"
// #include "utils/physmem.h"
=======
//#include "utils/residentMem.h"
//#include "utils/physmem.h"
>>>>>>> dbc11772
#include "utils/Algorithm.hpp"
#include "brains/SimInfo.hpp"
#include "io/DumpReader.hpp"

namespace OpenMD {
  BlockSnapshotManager::BlockSnapshotManager(SimInfo* info, 
                                             const std::string& filename, 
<<<<<<< HEAD
					     int storageLayout, 
                                             long long int memSize, 
                                             int blockCapacity) 
    : SnapshotManager(storageLayout), info_(info), memSize_(memSize),
=======
					     int storageLayout,
                                             long long int memSize,
                                             int blockCapacity) 
    : SnapshotManager(storageLayout), info_(info), memSize_(memSize), 
>>>>>>> dbc11772
      blockCapacity_(blockCapacity), activeBlocks_(blockCapacity_, -1), 
      activeRefCount_(blockCapacity_, 0) {

      nAtoms_ = info->getNGlobalAtoms();
      nRigidBodies_ = info->getNGlobalRigidBodies();
      nCutoffGroups_ = info->getNCutoffGroups();

      // eliminate suspect calls to figure out free memory:
      // RealType physMem = physmem_total();
      // RealType rssMem = residentMem();
      // RealType avaliablePhysMem = physMem - rssMem;
<<<<<<< HEAD

=======
    
>>>>>>> dbc11772
      int bytesPerStuntDouble = DataStorage::getBytesPerStuntDouble(storageLayout);
      int bytesPerFrame = (nRigidBodies_ + nAtoms_) * bytesPerStuntDouble;

      // total number of frames that can fit in memory
<<<<<<< HEAD
      
      //RealType frameCapacity = avaliablePhysMem / bytesPerFrame;
      RealType frameCapacity = memSize_ / bytesPerFrame;
=======
      //RealType frameCapacity = avaliablePhysMem / bytesPerFrame;
      RealType frameCapacity = (RealType) memSize_ / (RealType) bytesPerFrame;
>>>>>>> dbc11772

      // number of frames in each block given the need to hold multiple blocks 
      // in memory at the same time:
      nSnapshotPerBlock_ = int(frameCapacity) / blockCapacity_;
      reader_ = new DumpReader(info, filename);
      nframes_ = reader_->getNFrames();
      int nblocks = nframes_ / nSnapshotPerBlock_;
      if (nframes_ % int(nSnapshotPerBlock_) != 0) {
        ++nblocks;
      }  
    
      for (int i = 0; i < nblocks; ++i) {
        blocks_.push_back(SnapshotBlock(i*nSnapshotPerBlock_, (i+1)*nSnapshotPerBlock_));    
      }
      //the last block may not have nSnapshotPerBlock frames, we need to consider this special situation
      blocks_.back().second = nframes_;

      snapshots_.insert(snapshots_.begin(), nframes_, static_cast<Snapshot*>(NULL));   

      std::cout << "-----------------------------------------------------"<<std::endl;
      std::cout << "BlockSnapshotManager memory report:" << std::endl;
      std::cout << "\n";
      // std::cout << "  Physical Memory available:\t" << (unsigned long)physMem <<  " bytes" <<std::endl;
      //std::cout << "     Resident Memory in use:\t" << (unsigned long)rssMem << " bytes" <<std::endl;
      //std::cout << "Memory available for OpenMD:\t" << (unsigned long)avaliablePhysMem << " bytes" <<std::endl;
      std::cout << "Memory requested for OpenMD:\t" << (unsigned long)memSize_ << " bytes" <<std::endl;
      std::cout << "      Bytes per StuntDouble:\t" << (unsigned long)bytesPerStuntDouble <<std::endl;
      std::cout << "            Bytes per Frame:\t" << (unsigned long)bytesPerFrame <<std::endl;
      std::cout << "             Frame Capacity:\t" << (unsigned long)frameCapacity <<std::endl;
      std::cout << "       Frames in trajectory:\t" << (unsigned long)nframes_ <<std::endl;
      std::cout << "        Snapshots per Block:\t" << (unsigned long)nSnapshotPerBlock_ <<std::endl;
      std::cout << "     Total number of Blocks:\t" << (unsigned long)nblocks << std::endl;
      std::cout << "-----------------------------------------------------"<<std::endl;
    
    }


  BlockSnapshotManager::~BlockSnapshotManager() {
    currentSnapshot_ = NULL;
    previousSnapshot_ = NULL;
    
    delete reader_;

    std::vector<int>::iterator i;
    for (i = activeBlocks_.begin(); i != activeBlocks_.end(); ++i) {
      if (*i != -1) {
	unloadBlock(*i);
      }
    }
  }

   Snapshot* BlockSnapshotManager::getSnapshot(int id) { 
    currentSnapshot_ = snapshots_[id]; 
    return snapshots_[id]; 
  }

  int BlockSnapshotManager::getNActiveBlocks() {
#ifdef __RWSTD   
    int count = 0;
    std::count_if(activeBlocks_.begin(), activeBlocks_.end(), std::bind2nd(std::not_equal_to<int>(), -1), count);
    return count;
#else
    return std::count_if(activeBlocks_.begin(), activeBlocks_.end(), std::bind2nd(std::not_equal_to<int>(), -1));
#endif
  }



  bool BlockSnapshotManager::loadBlock(int block) {
    std::vector<int>::iterator i = findActiveBlock(block);
    bool loadSuccess;
    if (i != activeBlocks_.end()) {
      //if block is already in memory, just increast the reference count
      ++activeRefCount_[i - activeBlocks_.begin()];
      loadSuccess = true;
    } else if (getNActiveBlocks() < blockCapacity_){
      //if number of active blocks is less than the block capacity, just load it
      internalLoad(block);
      loadSuccess = true;
    } else if ( hasZeroRefBlock() ) {
      //if already reach the block capacity, need to unload a block with 0 reference
      int zeroRefBlock = getFirstZeroRefBlock();
      assert(zeroRefBlock != -1);
      internalUnload(zeroRefBlock);
      internalLoad(block);
    } else {
      //reach the capacity and all blocks in memory are not zero reference
      loadSuccess = false;
    }
    
    return loadSuccess;
  }

  bool BlockSnapshotManager::unloadBlock(int block) {
    bool unloadSuccess;
    std::vector<int>::iterator i = findActiveBlock(block);
    
    if (i != activeBlocks_.end()){
      --activeRefCount_[i - activeBlocks_.begin()];
      if (activeRefCount_[i - activeBlocks_.begin()] < 0) {
	//in case, unloadBlock called multiple times
	activeRefCount_[i - activeBlocks_.begin()]  = 0;
      }
        
      unloadSuccess = true;
    } else {
      unloadSuccess = false;
    }

    return unloadSuccess;
  }

  void BlockSnapshotManager::internalLoad(int block) {
        
    for (int i = blocks_[block].first; i < blocks_[block].second; ++i) {
      snapshots_[i] = loadFrame(i);
    }
    
    std::vector<int>::iterator j;
    j = std::find(activeBlocks_.begin(), activeBlocks_.end(), -1);
    assert(j != activeBlocks_.end());
    *j = block;    
    ++activeRefCount_[j - activeBlocks_.begin()];
  }

  void BlockSnapshotManager::internalUnload(int block) {
    for (int i = blocks_[block].first; i < blocks_[block].second; ++i) {
      delete snapshots_[i];
      snapshots_[i] = NULL;
    }
    std::vector<int>::iterator j;
    j = std::find(activeBlocks_.begin(), activeBlocks_.end(), block);
    assert(j != activeBlocks_.end());
    *j = -1;
  }

  bool BlockSnapshotManager::hasZeroRefBlock(){
    return std::find(activeRefCount_.begin(), activeRefCount_.end(), 0) != activeRefCount_.end() ?  true : false;
  }

  int BlockSnapshotManager::getFirstZeroRefBlock(){
    std::vector<int>::iterator i = std::find(activeRefCount_.begin(), activeRefCount_.end(), 0);
    return i != activeRefCount_.end() ? activeBlocks_[i - activeRefCount_.begin()] : -1;
  }

  std::vector<int> BlockSnapshotManager::getActiveBlocks() {
    std::vector<int> result;
    OpenMD::copy_if(activeBlocks_.begin(), activeBlocks_.end(), std::back_inserter(result), 
		   std::bind2nd(std::not_equal_to<int>(), -1));
    return result;    
  }

  Snapshot* BlockSnapshotManager::loadFrame(int frame){
    Snapshot* snapshot = new Snapshot(nAtoms_, nRigidBodies_, nCutoffGroups_, getStorageLayout());
    snapshot->setID(frame);
    snapshot->clearDerivedProperties();
    
    /** @todo fixed me */
    Snapshot* oldSnapshot = currentSnapshot_;
    currentSnapshot_ = snapshot;   
    reader_->readFrame(frame);

    // What was this for?  It doesn't make sense!
    //currentSnapshot_ = oldSnapshot;

    return snapshot;
  }

  int BlockSnapshotManager::getNFrames() {
    return reader_->getNFrames();
  }

  void BlockSnapshotManager::needCOMprops(bool ncp) {
    reader_->setNeedCOMprops(ncp);
  }

}<|MERGE_RESOLUTION|>--- conflicted
+++ resolved
@@ -41,13 +41,8 @@
  */
 #include <algorithm>
 #include "brains/BlockSnapshotManager.hpp"
-<<<<<<< HEAD
-// #include "utils/residentMem.h"
-// #include "utils/physmem.h"
-=======
 //#include "utils/residentMem.h"
 //#include "utils/physmem.h"
->>>>>>> dbc11772
 #include "utils/Algorithm.hpp"
 #include "brains/SimInfo.hpp"
 #include "io/DumpReader.hpp"
@@ -55,17 +50,10 @@
 namespace OpenMD {
   BlockSnapshotManager::BlockSnapshotManager(SimInfo* info, 
                                              const std::string& filename, 
-<<<<<<< HEAD
-					     int storageLayout, 
-                                             long long int memSize, 
-                                             int blockCapacity) 
-    : SnapshotManager(storageLayout), info_(info), memSize_(memSize),
-=======
 					     int storageLayout,
                                              long long int memSize,
                                              int blockCapacity) 
     : SnapshotManager(storageLayout), info_(info), memSize_(memSize), 
->>>>>>> dbc11772
       blockCapacity_(blockCapacity), activeBlocks_(blockCapacity_, -1), 
       activeRefCount_(blockCapacity_, 0) {
 
@@ -77,23 +65,13 @@
       // RealType physMem = physmem_total();
       // RealType rssMem = residentMem();
       // RealType avaliablePhysMem = physMem - rssMem;
-<<<<<<< HEAD
-
-=======
-    
->>>>>>> dbc11772
+    
       int bytesPerStuntDouble = DataStorage::getBytesPerStuntDouble(storageLayout);
       int bytesPerFrame = (nRigidBodies_ + nAtoms_) * bytesPerStuntDouble;
 
       // total number of frames that can fit in memory
-<<<<<<< HEAD
-      
-      //RealType frameCapacity = avaliablePhysMem / bytesPerFrame;
-      RealType frameCapacity = memSize_ / bytesPerFrame;
-=======
       //RealType frameCapacity = avaliablePhysMem / bytesPerFrame;
       RealType frameCapacity = (RealType) memSize_ / (RealType) bytesPerFrame;
->>>>>>> dbc11772
 
       // number of frames in each block given the need to hold multiple blocks 
       // in memory at the same time:
