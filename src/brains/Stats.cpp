--- conflicted
+++ resolved
@@ -319,130 +319,6 @@
     std::string statFileFormatString = simParams->getStatFileFormat();
     parseStatFileFormat(statFileFormatString);
 
-<<<<<<< HEAD
-    Stats::title_[TIME] = "Time";
-    Stats::title_[TOTAL_ENERGY] = "Total Energy";
-    Stats::title_[POTENTIAL_ENERGY] = "Potential Energy";
-    Stats::title_[KINETIC_ENERGY] = "Kinetic Energy";
-    Stats::title_[TEMPERATURE] = "Temperature";
-    Stats::title_[PRESSURE] = "Pressure";
-    Stats::title_[VOLUME] = "Volume";
-    Stats::title_[HULLVOLUME] = "Hull Volume";
-    Stats::title_[GYRVOLUME] = "Gyrational Volume";
-    Stats::title_[CONSERVED_QUANTITY] = "Conserved Quantity";             
-    Stats::title_[TRANSLATIONAL_KINETIC] = "Translational Kinetic";
-    Stats::title_[ROTATIONAL_KINETIC] = "Rotational Kinetic";
-    Stats::title_[LONG_RANGE_POTENTIAL] = "Long Range Potential";
-    Stats::title_[SHORT_RANGE_POTENTIAL] = "Short Range Potential";
-    Stats::title_[VANDERWAALS_POTENTIAL] = "van der waals Potential";
-    Stats::title_[ELECTROSTATIC_POTENTIAL] = "Electrostatic Potential";    
-    Stats::title_[BOND_POTENTIAL] = "Bond Potential";
-    Stats::title_[BEND_POTENTIAL] = "Bend Potential";
-    Stats::title_[DIHEDRAL_POTENTIAL] = "Dihedral Potential";
-    Stats::title_[INVERSION_POTENTIAL] = "Inversion Potential";
-    Stats::title_[VRAW] = "Raw Potential";
-    Stats::title_[VHARM] = "Harmonic Potential";
-    Stats::title_[SHADOWH] = "Shadow Hamiltonian";
-    Stats::title_[PRESSURE_TENSOR_XX] = "P_xx";
-    Stats::title_[PRESSURE_TENSOR_XY] = "P_xy";
-    Stats::title_[PRESSURE_TENSOR_XZ] = "P_xz";
-    Stats::title_[PRESSURE_TENSOR_YX] = "P_yx";
-    Stats::title_[PRESSURE_TENSOR_YY] = "P_yy";
-    Stats::title_[PRESSURE_TENSOR_YZ] = "P_yz";
-    Stats::title_[PRESSURE_TENSOR_ZX] = "P_zx";
-    Stats::title_[PRESSURE_TENSOR_ZY] = "P_zy";
-    Stats::title_[PRESSURE_TENSOR_ZZ] = "P_zz";
-    Stats::title_[BOX_DIPOLE_X] = "box dipole x";
-    Stats::title_[BOX_DIPOLE_Y] = "box dipole y";
-    Stats::title_[BOX_DIPOLE_Z] = "box dipole z";
-    Stats::title_[TAGGED_PAIR_DISTANCE] = "Tagged_Pair_Distance";
-    Stats::title_[RNEMD_EXCHANGE_TOTAL] = "RNEMD_exchange_total";
-    Stats::title_[THERMAL_HELFANDMOMENT_X] = "Thermal Helfand Moment x";
-    Stats::title_[THERMAL_HELFANDMOMENT_Y] = "Thermal Helfand Moment y";
-    Stats::title_[THERMAL_HELFANDMOMENT_Z] = "Thermal Helfand Moment z";
-    
-    Stats::units_[TIME] = "fs";
-    Stats::units_[TOTAL_ENERGY] = "kcal/mol";
-    Stats::units_[POTENTIAL_ENERGY] = "kcal/mol";
-    Stats::units_[KINETIC_ENERGY] = "kcal/mol";
-    Stats::units_[TEMPERATURE] = "K";
-    Stats::units_[PRESSURE] = "atm";
-    Stats::units_[VOLUME] = "A^3";
-    Stats::units_[HULLVOLUME] = "A^3";
-    Stats::units_[GYRVOLUME] = "A^3";
-    Stats::units_[CONSERVED_QUANTITY] = "kcal/mol";             
-    Stats::units_[TRANSLATIONAL_KINETIC] = "kcal/mol";
-    Stats::units_[ROTATIONAL_KINETIC] = "kcal/mol";
-    Stats::units_[LONG_RANGE_POTENTIAL] = "kcal/mol";
-    Stats::units_[SHORT_RANGE_POTENTIAL] = "kcal/mol";
-    Stats::units_[VANDERWAALS_POTENTIAL] = "kcal/mol";
-    Stats::units_[ELECTROSTATIC_POTENTIAL] = "kcal/mol";
-    Stats::units_[BOND_POTENTIAL] = "kcal/mol";
-    Stats::units_[BEND_POTENTIAL] = "kcal/mol";
-    Stats::units_[DIHEDRAL_POTENTIAL] = "kcal/mol";
-    Stats::units_[INVERSION_POTENTIAL] = "kcal/mol";
-    Stats::units_[VRAW] = "kcal/mol";
-    Stats::units_[VHARM] = "kcal/mol";
-    Stats::units_[SHADOWH] = "kcal/mol";
-    Stats::units_[PRESSURE_TENSOR_XX] = "amu*fs^-2*Ang^-1";
-    Stats::units_[PRESSURE_TENSOR_XY] = "amu*fs^-2*Ang^-1";
-    Stats::units_[PRESSURE_TENSOR_XZ] = "amu*fs^-2*Ang^-1";
-    Stats::units_[PRESSURE_TENSOR_YX] = "amu*fs^-2*Ang^-1";
-    Stats::units_[PRESSURE_TENSOR_YY] = "amu*fs^-2*Ang^-1";
-    Stats::units_[PRESSURE_TENSOR_YZ] = "amu*fs^-2*Ang^-1";
-    Stats::units_[PRESSURE_TENSOR_ZX] = "amu*fs^-2*Ang^-1";
-    Stats::units_[PRESSURE_TENSOR_ZY] = "amu*fs^-2*Ang^-1";
-    Stats::units_[PRESSURE_TENSOR_ZZ] = "amu*fs^-2*Ang^-1";
-    Stats::units_[BOX_DIPOLE_X] = "C*m";
-    Stats::units_[BOX_DIPOLE_Y] = "C*m";
-    Stats::units_[BOX_DIPOLE_Z] = "C*m";
-    Stats::units_[TAGGED_PAIR_DISTANCE] = "Ang";
-    Stats::units_[RNEMD_EXCHANGE_TOTAL] = "Variable";
-    Stats::units_[THERMAL_HELFANDMOMENT_X] = "Ang*kcal/mol";
-    Stats::units_[THERMAL_HELFANDMOMENT_Y] = "Ang*kcal/mol";
-    Stats::units_[THERMAL_HELFANDMOMENT_Z] = "Ang*kcal/mol";
-
-    Stats::statsMap.insert(StatsMapType::value_type("TIME", TIME));
-    Stats::statsMap.insert(StatsMapType::value_type("TOTAL_ENERGY", TOTAL_ENERGY));
-    Stats::statsMap.insert(StatsMapType::value_type("POTENTIAL_ENERGY", POTENTIAL_ENERGY));
-    Stats::statsMap.insert(StatsMapType::value_type("KINETIC_ENERGY", KINETIC_ENERGY));
-    Stats::statsMap.insert(StatsMapType::value_type("TEMPERATURE", TEMPERATURE));
-    Stats::statsMap.insert(StatsMapType::value_type("PRESSURE", PRESSURE));
-    Stats::statsMap.insert(StatsMapType::value_type("VOLUME", VOLUME));
-    Stats::statsMap.insert(StatsMapType::value_type("HULLVOLUME", HULLVOLUME));
-    Stats::statsMap.insert(StatsMapType::value_type("GYRVOLUME", GYRVOLUME));
-    Stats::statsMap.insert(StatsMapType::value_type("CONSERVED_QUANTITY", CONSERVED_QUANTITY));
-    Stats::statsMap.insert(StatsMapType::value_type("TRANSLATIONAL_KINETIC", TRANSLATIONAL_KINETIC));
-    Stats::statsMap.insert(StatsMapType::value_type("ROTATIONAL_KINETIC", ROTATIONAL_KINETIC));
-    Stats::statsMap.insert(StatsMapType::value_type("LONG_RANGE_POTENTIAL", LONG_RANGE_POTENTIAL));
-    Stats::statsMap.insert(StatsMapType::value_type("SHORT_RANGE_POTENTIAL", SHORT_RANGE_POTENTIAL));
-    Stats::statsMap.insert(StatsMapType::value_type("VANDERWAALS_POTENTIAL", VANDERWAALS_POTENTIAL));
-    Stats::statsMap.insert(StatsMapType::value_type("ELECTROSTATIC_POTENTIAL", ELECTROSTATIC_POTENTIAL));
-    Stats::statsMap.insert(StatsMapType::value_type("BOND_POTENTIAL", BOND_POTENTIAL));
-    Stats::statsMap.insert(StatsMapType::value_type("BEND_POTENTIAL", BEND_POTENTIAL));
-    Stats::statsMap.insert(StatsMapType::value_type("DIHEDRAL_POTENTIAL", DIHEDRAL_POTENTIAL));
-    Stats::statsMap.insert(StatsMapType::value_type("INVERSION_POTENTIAL", INVERSION_POTENTIAL));
-    Stats::statsMap.insert(StatsMapType::value_type("VRAW", VRAW));    
-    Stats::statsMap.insert(StatsMapType::value_type("VHARM", VHARM));    
-    Stats::statsMap.insert(StatsMapType::value_type("PRESSURE_TENSOR_XX", PRESSURE_TENSOR_XX));    
-    Stats::statsMap.insert(StatsMapType::value_type("PRESSURE_TENSOR_XY", PRESSURE_TENSOR_XY));    
-    Stats::statsMap.insert(StatsMapType::value_type("PRESSURE_TENSOR_XZ", PRESSURE_TENSOR_XZ));    
-    Stats::statsMap.insert(StatsMapType::value_type("PRESSURE_TENSOR_YX", PRESSURE_TENSOR_YX));    
-    Stats::statsMap.insert(StatsMapType::value_type("PRESSURE_TENSOR_YY", PRESSURE_TENSOR_YY));    
-    Stats::statsMap.insert(StatsMapType::value_type("PRESSURE_TENSOR_YZ", PRESSURE_TENSOR_YZ));    
-    Stats::statsMap.insert(StatsMapType::value_type("PRESSURE_TENSOR_ZX", PRESSURE_TENSOR_ZX));    
-    Stats::statsMap.insert(StatsMapType::value_type("PRESSURE_TENSOR_ZY", PRESSURE_TENSOR_ZY));    
-    Stats::statsMap.insert(StatsMapType::value_type("PRESSURE_TENSOR_ZZ", PRESSURE_TENSOR_ZZ));    
-    Stats::statsMap.insert(StatsMapType::value_type("BOX_DIPOLE_X", BOX_DIPOLE_X));    
-    Stats::statsMap.insert(StatsMapType::value_type("BOX_DIPOLE_Y", BOX_DIPOLE_Y));    
-    Stats::statsMap.insert(StatsMapType::value_type("BOX_DIPOLE_Z", BOX_DIPOLE_Z));    
-    Stats::statsMap.insert(StatsMapType::value_type("TAGGED_PAIR_DISTANCE", TAGGED_PAIR_DISTANCE));    
-    Stats::statsMap.insert(StatsMapType::value_type("RNEMD_EXCHANGE_TOTAL", RNEMD_EXCHANGE_TOTAL));    
-    Stats::statsMap.insert(StatsMapType::value_type("SHADOWH", SHADOWH));
-    Stats::statsMap.insert(StatsMapType::value_type("THERMAL_HELFANDMOMENT_X",THERMAL_HELFANDMOMENT_X));
-    Stats::statsMap.insert(StatsMapType::value_type("THERMAL_HELFANDMOMENT_Y",THERMAL_HELFANDMOMENT_Y));
-    Stats::statsMap.insert(StatsMapType::value_type("THERMAL_HELFANDMOMENT_Z",THERMAL_HELFANDMOMENT_Z));
-=======
     // if we're doing a thermodynamic integration, we'll want the raw
     // potential as well as the full potential:
     
@@ -660,7 +536,6 @@
   }
   void Stats::setStatsMask(Stats::StatsBitSet mask) {
     statsMask_ = mask;
->>>>>>> dbc11772
   }
 
 }