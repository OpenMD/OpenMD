/*
 * Copyright (c) 2005, 2009 The University of Notre Dame. All Rights Reserved.
 *
 * The University of Notre Dame grants you ("Licensee") a
 * non-exclusive, royalty free, license to use, modify and
 * redistribute this software in source and binary code form, provided
 * that the following conditions are met:
 *
 * 1. Redistributions of source code must retain the above copyright
 *    notice, this list of conditions and the following disclaimer.
 *
 * 2. Redistributions in binary form must reproduce the above copyright
 *    notice, this list of conditions and the following disclaimer in the
 *    documentation and/or other materials provided with the
 *    distribution.
 *
 * This software is provided "AS IS," without a warranty of any
 * kind. All express or implied conditions, representations and
 * warranties, including any implied warranty of merchantability,
 * fitness for a particular purpose or non-infringement, are hereby
 * excluded.  The University of Notre Dame and its licensors shall not
 * be liable for any damages suffered by licensee as a result of
 * using, modifying or distributing the software or its
 * derivatives. In no event will the University of Notre Dame or its
 * licensors be liable for any lost revenue, profit or data, or for
 * direct, indirect, special, consequential, incidental or punitive
 * damages, however caused and regardless of the theory of liability,
 * arising out of the use of or inability to use software, even if the
 * University of Notre Dame has been advised of the possibility of
 * such damages.
 *
 * SUPPORT OPEN SCIENCE!  If you use OpenMD or its source code in your
 * research, please cite the appropriate papers when you publish your
 * work.  Good starting points are:
 *                                                                      
 * [1]  Meineke, et al., J. Comp. Chem. 26, 252-271 (2005).             
 * [2]  Fennell & Gezelter, J. Chem. Phys. 124, 234104 (2006).          
 * [3]  Sun, Lin & Gezelter, J. Chem. Phys. 128, 234107 (2008).          
 * [4]  Kuang & Gezelter,  J. Chem. Phys. 133, 164101 (2010).
 * [5]  Vardeman, Stocker & Gezelter, J. Chem. Theory Comput. 7, 834 (2011).
 */
  
/**
 * @file Stats.cpp
 * @author tlin
 * @date 11/04/2004
 * @time 14:26am
 * @version 1.0
 */

#include "brains/Stats.hpp"
#include "brains/Thermo.hpp"

namespace OpenMD {

  Stats::Stats(SimInfo* info) : isInit_(false), info_(info) {   

    if (!isInit_) {
      init();
      isInit_ = true;
    }
  }

  void Stats::init() {
   
    data_.resize(Stats::ENDINDEX);

    StatsData time;
    time.units =  "fs";
    time.title =  "Time";
    time.dataType = "RealType";
    time.accumulator = new Accumulator();
    data_[TIME] = time;
    statsMap_["TIME"] = TIME;

    StatsData total_energy;
    total_energy.units =  "kcal/mol";
    total_energy.title =  "Total Energy";
    total_energy.dataType = "RealType";
    total_energy.accumulator = new Accumulator();
    data_[TOTAL_ENERGY] = total_energy;
    statsMap_["TOTAL_ENERGY"] =  TOTAL_ENERGY;
   
    StatsData potential_energy;
    potential_energy.units =  "kcal/mol";
    potential_energy.title =  "Potential Energy";
    potential_energy.dataType = "RealType";
    potential_energy.accumulator = new Accumulator();
    data_[POTENTIAL_ENERGY] = potential_energy;
    statsMap_["POTENTIAL_ENERGY"] =  POTENTIAL_ENERGY;

    StatsData kinetic_energy;
    kinetic_energy.units =  "kcal/mol";
    kinetic_energy.title =  "Kinetic Energy";
    kinetic_energy.dataType = "RealType";
    kinetic_energy.accumulator = new Accumulator();
    data_[KINETIC_ENERGY] = kinetic_energy;
    statsMap_["KINETIC_ENERGY"] =  KINETIC_ENERGY;

    StatsData temperature;
    temperature.units =  "K";
    temperature.title =  "Temperature";
    temperature.dataType = "RealType";
    temperature.accumulator = new Accumulator();
    data_[TEMPERATURE] = temperature;
    statsMap_["TEMPERATURE"] =  TEMPERATURE;

    StatsData pressure;
    pressure.units =  "atm";
    pressure.title =  "Pressure";
    pressure.dataType = "RealType";
    pressure.accumulator = new Accumulator();
    data_[PRESSURE] = pressure;
    statsMap_["PRESSURE"] =  PRESSURE;

    StatsData volume;
    volume.units =  "A^3";
    volume.title =  "Volume";
    volume.dataType = "RealType";
    volume.accumulator = new Accumulator();
    data_[VOLUME] = volume;
    statsMap_["VOLUME"] =  VOLUME;

    StatsData hullvolume;
    hullvolume.units =  "A^3";
    hullvolume.title =  "Hull Volume";
    hullvolume.dataType = "RealType";
    hullvolume.accumulator = new Accumulator();
    data_[HULLVOLUME] = hullvolume;
    statsMap_["HULLVOLUME"] =  HULLVOLUME;

    StatsData gyrvolume;
    gyrvolume.units =  "A^3";
    gyrvolume.title =  "Gyrational Volume";
    gyrvolume.dataType = "RealType";
    gyrvolume.accumulator = new Accumulator();
    data_[GYRVOLUME] = gyrvolume;
    statsMap_["GYRVOLUME"] =  GYRVOLUME;

    StatsData conserved_quantity;
    conserved_quantity.units =  "kcal/mol";             
    conserved_quantity.title =  "Conserved Quantity";             
    conserved_quantity.dataType = "RealType";
    conserved_quantity.accumulator = new Accumulator();
    data_[CONSERVED_QUANTITY] = conserved_quantity;
    statsMap_["CONSERVED_QUANTITY"] =  CONSERVED_QUANTITY;

    StatsData translational_kinetic;
    translational_kinetic.units =  "kcal/mol";
    translational_kinetic.title =  "Translational Kinetic";
    translational_kinetic.dataType = "RealType";
    translational_kinetic.accumulator = new Accumulator();
    data_[TRANSLATIONAL_KINETIC] = translational_kinetic;
    statsMap_["TRANSLATIONAL_KINETIC"] =  TRANSLATIONAL_KINETIC;

    StatsData rotational_kinetic;
    rotational_kinetic.units =  "kcal/mol";
    rotational_kinetic.title =  "Rotational Kinetic";
    rotational_kinetic.dataType = "RealType";
    rotational_kinetic.accumulator = new Accumulator();
    data_[ROTATIONAL_KINETIC] = rotational_kinetic;
    statsMap_["ROTATIONAL_KINETIC"] =  ROTATIONAL_KINETIC;

    StatsData long_range_potential;
    long_range_potential.units =  "kcal/mol";
    long_range_potential.title =  "Long Range Potential";
    long_range_potential.dataType = "RealType";
    long_range_potential.accumulator = new Accumulator();
    data_[LONG_RANGE_POTENTIAL] = long_range_potential;
    statsMap_["LONG_RANGE_POTENTIAL"] =  LONG_RANGE_POTENTIAL;

    StatsData vanderwaals_potential;
    vanderwaals_potential.units =  "kcal/mol";
    vanderwaals_potential.title =  "van der waals Potential";
    vanderwaals_potential.dataType = "RealType";
    vanderwaals_potential.accumulator = new Accumulator();
    data_[VANDERWAALS_POTENTIAL] = vanderwaals_potential;
    statsMap_["VANDERWAALS_POTENTIAL"] =  VANDERWAALS_POTENTIAL;

    StatsData electrostatic_potential;
    electrostatic_potential.units =  "kcal/mol";
    electrostatic_potential.title =  "Electrostatic Potential";    
    electrostatic_potential.dataType = "RealType";
    electrostatic_potential.accumulator = new Accumulator();
    data_[ELECTROSTATIC_POTENTIAL] = electrostatic_potential;
    statsMap_["ELECTROSTATIC_POTENTIAL"] =  ELECTROSTATIC_POTENTIAL;

    StatsData metallic_potential;
    metallic_potential.units =  "kcal/mol";
    metallic_potential.title =  "Metallic Potential";    
    metallic_potential.dataType = "RealType";
    metallic_potential.accumulator = new Accumulator();
    data_[METALLIC_POTENTIAL] = metallic_potential;
    statsMap_["METALLIC_POTENTIAL"] =  METALLIC_POTENTIAL;

    StatsData hydrogenbonding_potential;
    hydrogenbonding_potential.units =  "kcal/mol";
    hydrogenbonding_potential.title =  "Hydrogen Bonding Potential";    
    hydrogenbonding_potential.dataType = "RealType";
    hydrogenbonding_potential.accumulator = new Accumulator();
    data_[HYDROGENBONDING_POTENTIAL] = hydrogenbonding_potential;
    statsMap_["HYDROGENBONDING_POTENTIAL"] =  HYDROGENBONDING_POTENTIAL;

    StatsData short_range_potential;
    short_range_potential.units =  "kcal/mol";
    short_range_potential.title =  "Short Range Potential";
    short_range_potential.dataType = "RealType";
    short_range_potential.accumulator = new Accumulator();
    data_[SHORT_RANGE_POTENTIAL] = short_range_potential;
    statsMap_["SHORT_RANGE_POTENTIAL"] =  SHORT_RANGE_POTENTIAL;

    StatsData bond_potential;
    bond_potential.units =  "kcal/mol";
    bond_potential.title =  "Bond Potential";
    bond_potential.dataType = "RealType";
    bond_potential.accumulator = new Accumulator();
    data_[BOND_POTENTIAL] = bond_potential;
    statsMap_["BOND_POTENTIAL"] =  BOND_POTENTIAL;

    StatsData bend_potential;
    bend_potential.units =  "kcal/mol";
    bend_potential.title =  "Bend Potential";
    bend_potential.dataType = "RealType";
    bend_potential.accumulator = new Accumulator();
    data_[BEND_POTENTIAL] = bend_potential;
    statsMap_["BEND_POTENTIAL"] =  BEND_POTENTIAL;
    
    StatsData dihedral_potential;
    dihedral_potential.units =  "kcal/mol";
    dihedral_potential.title =  "Dihedral Potential";
    dihedral_potential.dataType = "RealType";
    dihedral_potential.accumulator = new Accumulator();
    data_[DIHEDRAL_POTENTIAL] = dihedral_potential;
    statsMap_["DIHEDRAL_POTENTIAL"] =  DIHEDRAL_POTENTIAL;

    StatsData inversion_potential;
    inversion_potential.units =  "kcal/mol";
    inversion_potential.title =  "Inversion Potential";
    inversion_potential.dataType = "RealType";
    inversion_potential.accumulator = new Accumulator();
    data_[INVERSION_POTENTIAL] = inversion_potential;
    statsMap_["INVERSION_POTENTIAL"] =  INVERSION_POTENTIAL;

    StatsData vraw;
    vraw.units =  "kcal/mol";
    vraw.title =  "Raw Potential";
    vraw.dataType = "RealType";
    vraw.accumulator = new Accumulator();
    data_[RAW_POTENTIAL] = vraw;
    statsMap_["RAW_POTENTIAL"] =  RAW_POTENTIAL;

    StatsData vrestraint;
    vrestraint.units =  "kcal/mol";
    vrestraint.title =  "Restraint Potential";
    vrestraint.dataType = "RealType";
    vrestraint.accumulator = new Accumulator();
    data_[RESTRAINT_POTENTIAL] = vrestraint;
    statsMap_["RESTRAINT_POTENTIAL"] =  RESTRAINT_POTENTIAL;

    StatsData pressure_tensor;
    pressure_tensor.units =  "amu*fs^-2*Ang^-1";
    pressure_tensor.title =  "Ptensor";
    pressure_tensor.dataType = "Mat3x3d";
    pressure_tensor.accumulator = new MatrixAccumulator();
    data_[PRESSURE_TENSOR] = pressure_tensor;
    statsMap_["PRESSURE_TENSOR"] =  PRESSURE_TENSOR;

    StatsData system_dipole;
    system_dipole.units =  "C*m";
    system_dipole.title =  "System Dipole";
    system_dipole.dataType = "Vector3d";
    system_dipole.accumulator = new VectorAccumulator();
    data_[SYSTEM_DIPOLE] = system_dipole;
    statsMap_["SYSTEM_DIPOLE"] =  SYSTEM_DIPOLE;

    StatsData tagged_pair_distance;
    tagged_pair_distance.units =  "Ang";
    tagged_pair_distance.title =  "Tagged_Pair_Distance";
    tagged_pair_distance.dataType = "RealType";
    tagged_pair_distance.accumulator = new Accumulator();
    data_[TAGGED_PAIR_DISTANCE] = tagged_pair_distance;
    statsMap_["TAGGED_PAIR_DISTANCE"] =  TAGGED_PAIR_DISTANCE;

    StatsData shadowh;
    shadowh.units =  "kcal/mol";
    shadowh.title =  "Shadow Hamiltonian";
    shadowh.dataType = "RealType";
    shadowh.accumulator = new Accumulator();
    data_[SHADOWH] = shadowh;
    statsMap_["SHADOWH"] =  SHADOWH;

    StatsData helfandmoment;
    helfandmoment.units =  "Ang*kcal/mol";
    helfandmoment.title =  "Thermal Helfand Moment";
    helfandmoment.dataType = "Vector3d";
    helfandmoment.accumulator = new VectorAccumulator();
    data_[HELFANDMOMENT] = helfandmoment;
    statsMap_["HELFANDMOMENT"] = HELFANDMOMENT;

    StatsData heatflux;
    heatflux.units = "amu/fs^3";
    heatflux.title =  "Heat Flux";  
    heatflux.dataType = "Vector3d";
    heatflux.accumulator = new VectorAccumulator();
    data_[HEATFLUX] = heatflux;
    statsMap_["HEATFLUX"] = HEATFLUX;

    StatsData electronic_temperature;
    electronic_temperature.units = "K";
    electronic_temperature.title =  "Electronic Temperature";  
    electronic_temperature.dataType = "RealType";
    electronic_temperature.accumulator = new Accumulator();
    data_[ELECTRONIC_TEMPERATURE] = electronic_temperature;
    statsMap_["ELECTRONIC_TEMPERATURE"] = ELECTRONIC_TEMPERATURE;

    StatsData com;
    com.units =  "A";
    com.title =  "Center of Mass";
    com.dataType = "Vector3d";
    com.accumulator = new VectorAccumulator();
    data_[COM] = com;
    statsMap_["COM"] =  COM;

    StatsData comVel;
    comVel.units =  "A/fs";
    comVel.title =  "Center of Mass Velocity";
    comVel.dataType = "Vector3d";
    comVel.accumulator = new VectorAccumulator();
    data_[COM_VELOCITY] = comVel;
    statsMap_["COM_VELOCITY"] =  COM_VELOCITY;

    StatsData angMom;
    angMom.units =  "amu A^2/fs";
    angMom.title =  "Angular Momentum";
    angMom.dataType = "Vector3d";
    angMom.accumulator = new VectorAccumulator();
    data_[ANGULAR_MOMENTUM] = angMom;
    statsMap_["ANGULAR_MOMENTUM"] =  ANGULAR_MOMENTUM;

    // Now, set some defaults in the mask:

    Globals* simParams = info_->getSimParams();
    std::string statFileFormatString = simParams->getStatFileFormat();
    parseStatFileFormat(statFileFormatString);

    // if we're doing a thermodynamic integration, we'll want the raw
    // potential as well as the full potential:
    
    if (simParams->getUseThermodynamicIntegration()) 
      statsMask_.set(RAW_POTENTIAL);
    
    // if we've got restraints turned on, we'll also want a report of the
    // total harmonic restraints
    if (simParams->getUseRestraints()){
      statsMask_.set(RESTRAINT_POTENTIAL);
    }
    
    if (simParams->havePrintPressureTensor() && 
	simParams->getPrintPressureTensor()){
      statsMask_.set(PRESSURE_TENSOR);
    }

    // Why do we have both of these?
    if (simParams->getAccumulateBoxDipole()) {
      statsMask_.set(SYSTEM_DIPOLE);
    }
    if (info_->getCalcBoxDipole()){
      statsMask_.set(SYSTEM_DIPOLE);
    }

    if (simParams->havePrintHeatFlux()) {
      if (simParams->getPrintHeatFlux()){
        statsMask_.set(HEATFLUX);
      }
    }    
    
    
    if (simParams->haveTaggedAtomPair() && simParams->havePrintTaggedPairDistance()) {
      if (simParams->getPrintTaggedPairDistance()) {
        statsMask_.set(TAGGED_PAIR_DISTANCE);
      }
    }
    
  }

  void Stats::parseStatFileFormat(const std::string& format) {
    StringTokenizer tokenizer(format, " ,;|\t\n\r");

    while(tokenizer.hasMoreTokens()) {
      std::string token(tokenizer.nextToken());
      toUpper(token);
      StatsMapType::iterator i = statsMap_.find(token);
      if (i != statsMap_.end()) {
        statsMask_.set(i->second);
      } else {
        sprintf( painCave.errMsg,
                 "Stats::parseStatFileFormat: %s is not a recognized\n"
                 "\tstatFileFormat keyword.\n", token.c_str() );
        painCave.isFatal = 0;
        painCave.severity = OPENMD_ERROR;
        simError();            
      }
    }   
  }

  Stats::~Stats() {
    data_.clear();
    statsMap_.clear();
  }

  std::string Stats::getTitle(int index) {
    assert(index >=0 && index < ENDINDEX);
    return data_[index].title;
  }

  std::string Stats::getUnits(int index) {
    assert(index >=0 && index < ENDINDEX);
    return data_[index].units;
  }

  std::string Stats::getDataType(int index) {
    assert(index >=0 && index < ENDINDEX);
    return data_[index].dataType;
  }

  void Stats::collectStats(){
    Snapshot* snap = info_->getSnapshotManager()->getCurrentSnapshot();
    Thermo thermo(info_);
   
    for (unsigned int i = 0; i < statsMask_.size(); ++i) {
      if (statsMask_[i]) {
        switch (i) {
        case TIME:
          dynamic_cast<Accumulator *>(data_[i].accumulator)->add(snap->getTime());
          break;
        case KINETIC_ENERGY:
          dynamic_cast<Accumulator *>(data_[i].accumulator)->add(thermo.getKinetic());
          break;
        case POTENTIAL_ENERGY:
          dynamic_cast<Accumulator *>(data_[i].accumulator)->add(thermo.getPotential());
          break;
        case TOTAL_ENERGY:
          dynamic_cast<Accumulator *>(data_[i].accumulator)->add(thermo.getTotalEnergy());
          break;
        case TEMPERATURE:
          dynamic_cast<Accumulator *>(data_[i].accumulator)->add(thermo.getTemperature());
          break;
        case PRESSURE:
          dynamic_cast<Accumulator *>(data_[i].accumulator)->add(thermo.getPressure());
          break;
        case VOLUME:
          dynamic_cast<Accumulator *>(data_[i].accumulator)->add(thermo.getVolume());
          break;
        case CONSERVED_QUANTITY:
          dynamic_cast<Accumulator *>(data_[i].accumulator)->add(snap->getConservedQuantity());
          break;
        case PRESSURE_TENSOR:
          dynamic_cast<MatrixAccumulator *>(data_[i].accumulator)->add(thermo.getPressureTensor());
          break;
        case SYSTEM_DIPOLE:
          dynamic_cast<VectorAccumulator *>(data_[i].accumulator)->add(thermo.getSystemDipole());
          break;
        case HEATFLUX:
          dynamic_cast<VectorAccumulator *>(data_[i].accumulator)->add(thermo.getHeatFlux());
          break;
        case HULLVOLUME:
          dynamic_cast<Accumulator *>(data_[i].accumulator)->add(thermo.getHullVolume());
          break;
        case GYRVOLUME:
          dynamic_cast<Accumulator *>(data_[i].accumulator)->add(thermo.getGyrationalVolume());
          break;
        case TRANSLATIONAL_KINETIC:
          dynamic_cast<Accumulator *>(data_[i].accumulator)->add(thermo.getTranslationalKinetic());
          break;
        case ROTATIONAL_KINETIC:
          dynamic_cast<Accumulator *>(data_[i].accumulator)->add(thermo.getRotationalKinetic());
          break;
        case LONG_RANGE_POTENTIAL:
          dynamic_cast<Accumulator *>(data_[i].accumulator)->add(snap->getLongRangePotential());
          break;
        case VANDERWAALS_POTENTIAL:
          dynamic_cast<Accumulator *>(data_[i].accumulator)->add(snap->getLongRangePotentials()[VANDERWAALS_FAMILY]);
          break;
        case ELECTROSTATIC_POTENTIAL:
          dynamic_cast<Accumulator *>(data_[i].accumulator)->add(snap->getLongRangePotentials()[ELECTROSTATIC_FAMILY]);
          break;
        case METALLIC_POTENTIAL:
          dynamic_cast<Accumulator *>(data_[i].accumulator)->add(snap->getLongRangePotentials()[METALLIC_FAMILY]);
          break;
        case HYDROGENBONDING_POTENTIAL:
          dynamic_cast<Accumulator *>(data_[i].accumulator)->add(snap->getLongRangePotentials()[HYDROGENBONDING_FAMILY]);
          break;
        case SHORT_RANGE_POTENTIAL:
          dynamic_cast<Accumulator *>(data_[i].accumulator)->add(snap->getShortRangePotential());
          break;
        case BOND_POTENTIAL:
          dynamic_cast<Accumulator *>(data_[i].accumulator)->add(snap->getBondPotential());
          break;
        case BEND_POTENTIAL:
          dynamic_cast<Accumulator *>(data_[i].accumulator)->add(snap->getBendPotential());
          break;
        case DIHEDRAL_POTENTIAL:
          dynamic_cast<Accumulator *>(data_[i].accumulator)->add(snap->getTorsionPotential());
          break;
        case INVERSION_POTENTIAL:
          dynamic_cast<Accumulator *>(data_[i].accumulator)->add(snap->getInversionPotential());
          break;
        case RAW_POTENTIAL:
          dynamic_cast<Accumulator *>(data_[i].accumulator)->add(snap->getRawPotential());
          break;
        case RESTRAINT_POTENTIAL:
          dynamic_cast<Accumulator *>(data_[i].accumulator)->add(snap->getRestraintPotential());
          break;
        case TAGGED_PAIR_DISTANCE:
          dynamic_cast<Accumulator *>(data_[i].accumulator)->add(thermo.getTaggedAtomPairDistance());
<<<<<<< HEAD
=======
          break;
        case ELECTRONIC_TEMPERATURE:
          dynamic_cast<Accumulator *>(data_[i].accumulator)->add(thermo.getElectronicTemperature());
          break; 
        case COM:
          dynamic_cast<VectorAccumulator *>(data_[i].accumulator)->add(thermo.getCom());
          break;
        case COM_VELOCITY:
          dynamic_cast<VectorAccumulator *>(data_[i].accumulator)->add(thermo.getComVel());
          break;
        case ANGULAR_MOMENTUM:
          dynamic_cast<VectorAccumulator *>(data_[i].accumulator)->add(thermo.getAngularMomentum());
>>>>>>> b95d02ac
          break;
          /*
        case SHADOWH:
          dynamic_cast<Accumulator *>(data_[i].accumulator)->add(thermo.getShadowHamiltionian());
          break;
        case HELFANDMOMENT:
          dynamic_cast<Accumulator *>(data_[i].accumulator)->add(thermo.getHelfandMoment());
          break;
          */
<<<<<<< HEAD
        case ELECTRONIC_TEMPERATURE:
          dynamic_cast<Accumulator *>(data_[i].accumulator)->add(thermo.getElectronicTemperature());
          break; 
=======
>>>>>>> b95d02ac
        }
      }
    }
  }

  int Stats::getIntData(int index) { 
    assert(index >=0 && index < ENDINDEX);
    RealType value;
    dynamic_cast<Accumulator *>(data_[index].accumulator)->getLastValue(value);
    return (int) value;
  }
  RealType Stats::getRealData(int index) {
    assert(index >=0 && index < ENDINDEX);
    RealType value(0.0);
    dynamic_cast<Accumulator *>(data_[index].accumulator)->getLastValue(value);
    return value;
  }
  Vector3d Stats::getVectorData(int index) {
    assert(index >=0 && index < ENDINDEX);
    Vector3d value;
    dynamic_cast<VectorAccumulator*>(data_[index].accumulator)->getLastValue(value);
    return value;
  }
  Mat3x3d Stats::getMatrixData(int index) {
    assert(index >=0 && index < ENDINDEX);
    Mat3x3d value;
    dynamic_cast<MatrixAccumulator*>(data_[index].accumulator)->getLastValue(value);
    return value;
  }
 
  Stats::StatsBitSet Stats::getStatsMask() {
    return statsMask_;
  }
  Stats::StatsMapType Stats::getStatsMap() {
    return statsMap_;
  }
  void Stats::setStatsMask(Stats::StatsBitSet mask) {
    statsMask_ = mask;
  }

}<|MERGE_RESOLUTION|>--- conflicted
+++ resolved
@@ -513,8 +513,6 @@
           break;
         case TAGGED_PAIR_DISTANCE:
           dynamic_cast<Accumulator *>(data_[i].accumulator)->add(thermo.getTaggedAtomPairDistance());
-<<<<<<< HEAD
-=======
           break;
         case ELECTRONIC_TEMPERATURE:
           dynamic_cast<Accumulator *>(data_[i].accumulator)->add(thermo.getElectronicTemperature());
@@ -527,7 +525,6 @@
           break;
         case ANGULAR_MOMENTUM:
           dynamic_cast<VectorAccumulator *>(data_[i].accumulator)->add(thermo.getAngularMomentum());
->>>>>>> b95d02ac
           break;
           /*
         case SHADOWH:
@@ -537,12 +534,6 @@
           dynamic_cast<Accumulator *>(data_[i].accumulator)->add(thermo.getHelfandMoment());
           break;
           */
-<<<<<<< HEAD
-        case ELECTRONIC_TEMPERATURE:
-          dynamic_cast<Accumulator *>(data_[i].accumulator)->add(thermo.getElectronicTemperature());
-          break; 
-=======
->>>>>>> b95d02ac
         }
       }
     }
