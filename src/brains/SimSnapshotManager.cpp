/*
 * Copyright (c) 2004-2022, The University of Notre Dame. All rights reserved.
 *
 * Redistribution and use in source and binary forms, with or without
 * modification, are permitted provided that the following conditions are met:
 *
 * 1. Redistributions of source code must retain the above copyright notice,
 * this list of conditions and the following disclaimer.
 *
 * 2. Redistributions in binary form must reproduce the above copyright notice,
 *    this list of conditions and the following disclaimer in the documentation
 *    and/or other materials provided with the distribution.
 *
 * 3. Neither the name of the copyright holder nor the names of its
 *    contributors may be used to endorse or promote products derived from
 *    this software without specific prior written permission.
 *
 * THIS SOFTWARE IS PROVIDED BY THE COPYRIGHT HOLDERS AND CONTRIBUTORS "AS IS"
 * AND ANY EXPRESS OR IMPLIED WARRANTIES, INCLUDING, BUT NOT LIMITED TO, THE
 * IMPLIED WARRANTIES OF MERCHANTABILITY AND FITNESS FOR A PARTICULAR PURPOSE
 * ARE DISCLAIMED. IN NO EVENT SHALL THE COPYRIGHT HOLDER OR CONTRIBUTORS BE
 * LIABLE FOR ANY DIRECT, INDIRECT, INCIDENTAL, SPECIAL, EXEMPLARY, OR
 * CONSEQUENTIAL DAMAGES (INCLUDING, BUT NOT LIMITED TO, PROCUREMENT OF
 * SUBSTITUTE GOODS OR SERVICES; LOSS OF USE, DATA, OR PROFITS; OR BUSINESS
 * INTERRUPTION) HOWEVER CAUSED AND ON ANY THEORY OF LIABILITY, WHETHER IN
 * CONTRACT, STRICT LIABILITY, OR TORT (INCLUDING NEGLIGENCE OR OTHERWISE)
 * ARISING IN ANY WAY OUT OF THE USE OF THIS SOFTWARE, EVEN IF ADVISED OF THE
 * POSSIBILITY OF SUCH DAMAGE.
 *
 * SUPPORT OPEN SCIENCE!  If you use OpenMD or its source code in your
 * research, please cite the appropriate papers when you publish your
 * work.  Good starting points are:
 *
 * [1] Meineke, et al., J. Comp. Chem. 26, 252-271 (2005).
 * [2] Fennell & Gezelter, J. Chem. Phys. 124, 234104 (2006).
 * [3] Sun, Lin & Gezelter, J. Chem. Phys. 128, 234107 (2008).
 * [4] Vardeman, Stocker & Gezelter, J. Chem. Theory Comput. 7, 834 (2011).
 * [5] Kuang & Gezelter, Mol. Phys., 110, 691-701 (2012).
 * [6] Lamichhane, Gezelter & Newman, J. Chem. Phys. 141, 134109 (2014).
 * [7] Lamichhane, Newman & Gezelter, J. Chem. Phys. 141, 134110 (2014).
 * [8] Bhattarai, Newman & Gezelter, Phys. Rev. B 99, 094106 (2019).
 */

#include "brains/SimSnapshotManager.hpp"

#include "brains/SimInfo.hpp"
#include "utils/simError.h"

namespace OpenMD {

  SimSnapshotManager::SimSnapshotManager(SimInfo* info, int atomStorageLayout,
					 int rigidBodyStorageLayout,
					 int cutoffGroupStorageLayout) :
    SnapshotManager(atomStorageLayout, rigidBodyStorageLayout,
		    cutoffGroupStorageLayout), info_(info) {
    int nAtoms        = info_->getNAtoms();
    int nRigidBodies  = info_->getNRigidBodies();
    int nCutoffGroups = info_->getNCutoffGroups();
    bool usePBC = info_->getSimParams()->getUsePeriodicBoundaryConditions();

    // allocate memory for snapshots
    previousSnapshot_ = new Snapshot(nAtoms, nRigidBodies, nCutoffGroups,
                                     atomStorageLayout, rigidBodyStorageLayout,
				     cutoffGroupStorageLayout, usePBC);
    currentSnapshot_  = new Snapshot(nAtoms, nRigidBodies, nCutoffGroups,
<<<<<<< HEAD
                                     storageLayout, usePBC);
=======
				     atomStorageLayout, rigidBodyStorageLayout,
				     cutoffGroupStorageLayout, usePBC);
>>>>>>> 387d723e
  }

  SimSnapshotManager::~SimSnapshotManager() {
    delete previousSnapshot_;
    delete currentSnapshot_;
    previousSnapshot_ = NULL;
    currentSnapshot_  = NULL;
  }

  bool SimSnapshotManager::advance() {
    *previousSnapshot_ = *currentSnapshot_;
    currentSnapshot_->setID(currentSnapshot_->getID() + 1);
    currentSnapshot_->clearDerivedProperties();
    return true;
  }

  bool SimSnapshotManager::resetToPrevious() {
    int prevID        = previousSnapshot_->getID();
    *currentSnapshot_ = *previousSnapshot_;
    currentSnapshot_->setID(prevID);
    return true;
  }

  Snapshot* SimSnapshotManager::getSnapshot(int id) {
    if (currentSnapshot_ != NULL && currentSnapshot_->getID() == id) {
      return currentSnapshot_;
    } else if (previousSnapshot_ != NULL && previousSnapshot_->getID() == id) {
      return previousSnapshot_;
    } else {
      return NULL;
    }
  }

  int SimSnapshotManager::getCapacity() { return 2; }

  void SimSnapshotManager::setCapacity(int) {
    // give warning message
    snprintf(painCave.errMsg, MAX_SIM_ERROR_MSG_LENGTH,
             "SimSnapshotManager error: can not set capacity for "
             "SimSnapshotManager.\n");
    painCave.isFatal = 0;
    simError();
  }

}  // namespace OpenMD<|MERGE_RESOLUTION|>--- conflicted
+++ resolved
@@ -49,26 +49,23 @@
 namespace OpenMD {
 
   SimSnapshotManager::SimSnapshotManager(SimInfo* info, int atomStorageLayout,
-					 int rigidBodyStorageLayout,
-					 int cutoffGroupStorageLayout) :
-    SnapshotManager(atomStorageLayout, rigidBodyStorageLayout,
-		    cutoffGroupStorageLayout), info_(info) {
+                                         int rigidBodyStorageLayout,
+                                         int cutoffGroupStorageLayout) :
+      SnapshotManager(atomStorageLayout, rigidBodyStorageLayout,
+                      cutoffGroupStorageLayout),
+      info_(info) {
     int nAtoms        = info_->getNAtoms();
     int nRigidBodies  = info_->getNRigidBodies();
     int nCutoffGroups = info_->getNCutoffGroups();
     bool usePBC = info_->getSimParams()->getUsePeriodicBoundaryConditions();
 
     // allocate memory for snapshots
-    previousSnapshot_ = new Snapshot(nAtoms, nRigidBodies, nCutoffGroups,
-                                     atomStorageLayout, rigidBodyStorageLayout,
-				     cutoffGroupStorageLayout, usePBC);
-    currentSnapshot_  = new Snapshot(nAtoms, nRigidBodies, nCutoffGroups,
-<<<<<<< HEAD
-                                     storageLayout, usePBC);
-=======
-				     atomStorageLayout, rigidBodyStorageLayout,
-				     cutoffGroupStorageLayout, usePBC);
->>>>>>> 387d723e
+    previousSnapshot_ =
+        new Snapshot(nAtoms, nRigidBodies, nCutoffGroups, atomStorageLayout,
+                     rigidBodyStorageLayout, cutoffGroupStorageLayout, usePBC);
+    currentSnapshot_ =
+        new Snapshot(nAtoms, nRigidBodies, nCutoffGroups, atomStorageLayout,
+                     rigidBodyStorageLayout, cutoffGroupStorageLayout, usePBC);
   }
 
   SimSnapshotManager::~SimSnapshotManager() {
