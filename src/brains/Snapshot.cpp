--- conflicted
+++ resolved
@@ -491,11 +491,7 @@
 
   void Snapshot::setPotentialEnergy(const RealType pe) {
     frameData.potentialEnergy = pe;
-<<<<<<< HEAD
     hasPotentialEnergy        = true;
-=======
-    hasPotentialEnergy = true;
->>>>>>> ae4213b2
   }
 
   void Snapshot::setExcludedPotentials(potVec exPot) {
