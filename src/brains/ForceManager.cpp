--- conflicted
+++ resolved
@@ -710,8 +710,6 @@
     potVec longRangePotential(0.0);
     potVec workPot(0.0);
     potVec exPot(0.0);
-    Vector3d eField1(0.0);
-    Vector3d eField2(0.0);
     vector<int>::iterator ia, jb;
 
     int loopStart, loopEnd;
@@ -726,11 +724,7 @@
     idat.dVdFQ1 = &dVdFQ1;
     idat.dVdFQ2 = &dVdFQ2;
     idat.eField1 = &eField1;
-<<<<<<< HEAD
-    idat.eField2 = &eField2;
-=======
     idat.eField2 = &eField2;   
->>>>>>> b95d02ac
     idat.f1 = &f1;
     idat.sw = &sw;
     idat.shiftedPot = (cutoffMethod_ == SHIFTED_POTENTIAL) ? true : false;
