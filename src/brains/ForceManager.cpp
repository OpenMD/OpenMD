/*
 * Copyright (c) 2005 The University of Notre Dame. All Rights Reserved.
 *
 * The University of Notre Dame grants you ("Licensee") a
 * non-exclusive, royalty free, license to use, modify and
 * redistribute this software in source and binary code form, provided
 * that the following conditions are met:
 *
 * 1. Redistributions of source code must retain the above copyright
 *    notice, this list of conditions and the following disclaimer.
 *
 * 2. Redistributions in binary form must reproduce the above copyright
 *    notice, this list of conditions and the following disclaimer in the
 *    documentation and/or other materials provided with the
 *    distribution.
 *
 * This software is provided "AS IS," without a warranty of any
 * kind. All express or implied conditions, representations and
 * warranties, including any implied warranty of merchantability,
 * fitness for a particular purpose or non-infringement, are hereby
 * excluded.  The University of Notre Dame and its licensors shall not
 * be liable for any damages suffered by licensee as a result of
 * using, modifying or distributing the software or its
 * derivatives. In no event will the University of Notre Dame or its
 * licensors be liable for any lost revenue, profit or data, or for
 * direct, indirect, special, consequential, incidental or punitive
 * damages, however caused and regardless of the theory of liability,
 * arising out of the use of or inability to use software, even if the
 * University of Notre Dame has been advised of the possibility of
 * such damages.
 *
 * SUPPORT OPEN SCIENCE!  If you use OpenMD or its source code in your
 * research, please cite the appropriate papers when you publish your
 * work.  Good starting points are:
 *                                                                      
 * [1]  Meineke, et al., J. Comp. Chem. 26, 252-271 (2005).             
 * [2]  Fennell & Gezelter, J. Chem. Phys. 124, 234104 (2006).          
 * [3]  Sun, Lin & Gezelter, J. Chem. Phys. 128, 24107 (2008).          
 * [4]  Kuang & Gezelter,  J. Chem. Phys. 133, 164101 (2010).
 * [5]  Vardeman, Stocker & Gezelter, J. Chem. Theory Comput. 7, 834 (2011).
 */
 
/**
 * @file ForceManager.cpp
 * @author tlin
 * @date 11/09/2004
 * @time 10:39am
 * @version 1.0
 */


#include "brains/ForceManager.hpp"
#include "primitives/Molecule.hpp"
#define __OPENMD_C
#include "utils/simError.h"
#include "primitives/Bond.hpp"
#include "primitives/Bend.hpp"
#include "primitives/Torsion.hpp"
#include "primitives/Inversion.hpp"
#include "nonbonded/NonBondedInteraction.hpp"
#include "perturbations/ElectricField.hpp"
#include "parallel/ForceMatrixDecomposition.hpp"

#include <cstdio>
#include <iostream>
#include <iomanip>

using namespace std;
namespace OpenMD {
  
  ForceManager::ForceManager(SimInfo * info) : info_(info) {
    forceField_ = info_->getForceField();
    interactionMan_ = new InteractionManager();
    fDecomp_ = new ForceMatrixDecomposition(info_, interactionMan_);
  }

  /**
   * setupCutoffs
   *
   * Sets the values of cutoffRadius, switchingRadius, cutoffMethod,
   * and cutoffPolicy
   *
   * cutoffRadius : realType
   *  If the cutoffRadius was explicitly set, use that value.
   *  If the cutoffRadius was not explicitly set:
   *      Are there electrostatic atoms?  Use 12.0 Angstroms.
   *      No electrostatic atoms?  Poll the atom types present in the
   *      simulation for suggested cutoff values (e.g. 2.5 * sigma).
   *      Use the maximum suggested value that was found.
   *
   * cutoffMethod : (one of HARD, SWITCHED, SHIFTED_FORCE, 
   *                        or SHIFTED_POTENTIAL)
   *      If cutoffMethod was explicitly set, use that choice.
   *      If cutoffMethod was not explicitly set, use SHIFTED_FORCE
   *
   * cutoffPolicy : (one of MIX, MAX, TRADITIONAL)
   *      If cutoffPolicy was explicitly set, use that choice.
   *      If cutoffPolicy was not explicitly set, use TRADITIONAL
   *
   * switchingRadius : realType
   *  If the cutoffMethod was set to SWITCHED:
   *      If the switchingRadius was explicitly set, use that value
   *          (but do a sanity check first).
   *      If the switchingRadius was not explicitly set: use 0.85 *
   *      cutoffRadius_
   *  If the cutoffMethod was not set to SWITCHED:
   *      Set switchingRadius equal to cutoffRadius for safety.
   */
  void ForceManager::setupCutoffs() {
    
    Globals* simParams_ = info_->getSimParams();
    ForceFieldOptions& forceFieldOptions_ = forceField_->getForceFieldOptions();
    int mdFileVersion;
    rCut_ = 0.0; //Needs a value for a later max() call;   
    
    if (simParams_->haveMDfileVersion()) 
      mdFileVersion = simParams_->getMDfileVersion();
    else
      mdFileVersion = 0;
   
    if (simParams_->haveCutoffRadius()) {
      rCut_ = simParams_->getCutoffRadius();
    } else {      
      if (info_->usesElectrostaticAtoms()) {
        sprintf(painCave.errMsg,
                "ForceManager::setupCutoffs: No value was set for the cutoffRadius.\n"
                "\tOpenMD will use a default value of 12.0 angstroms"
                "\tfor the cutoffRadius.\n");
        painCave.isFatal = 0;
        painCave.severity = OPENMD_INFO;
        simError();
        rCut_ = 12.0;
      } else {
        RealType thisCut;
        set<AtomType*>::iterator i;
        set<AtomType*> atomTypes;
        atomTypes = info_->getSimulatedAtomTypes();        
        for (i = atomTypes.begin(); i != atomTypes.end(); ++i) {
          thisCut = interactionMan_->getSuggestedCutoffRadius((*i));
          rCut_ = max(thisCut, rCut_);
        }
        sprintf(painCave.errMsg,
                "ForceManager::setupCutoffs: No value was set for the cutoffRadius.\n"
                "\tOpenMD will use %lf angstroms.\n",
                rCut_);
        painCave.isFatal = 0;
        painCave.severity = OPENMD_INFO;
        simError();
      }
    }

    fDecomp_->setUserCutoff(rCut_);
    interactionMan_->setCutoffRadius(rCut_);

    map<string, CutoffMethod> stringToCutoffMethod;
    stringToCutoffMethod["HARD"] = HARD;
    stringToCutoffMethod["SWITCHED"] = SWITCHED;
    stringToCutoffMethod["SHIFTED_POTENTIAL"] = SHIFTED_POTENTIAL;    
    stringToCutoffMethod["SHIFTED_FORCE"] = SHIFTED_FORCE;
  
    if (simParams_->haveCutoffMethod()) {
      string cutMeth = toUpperCopy(simParams_->getCutoffMethod());
      map<string, CutoffMethod>::iterator i;
      i = stringToCutoffMethod.find(cutMeth);
      if (i == stringToCutoffMethod.end()) {
        sprintf(painCave.errMsg,
                "ForceManager::setupCutoffs: Could not find chosen cutoffMethod %s\n"
                "\tShould be one of: "
                "HARD, SWITCHED, SHIFTED_POTENTIAL, or SHIFTED_FORCE\n",
                cutMeth.c_str());
        painCave.isFatal = 1;
        painCave.severity = OPENMD_ERROR;
        simError();
      } else {
        cutoffMethod_ = i->second;
      }
    } else {
      if (mdFileVersion > 1) {
        sprintf(painCave.errMsg,
                "ForceManager::setupCutoffs: No value was set for the cutoffMethod.\n"
                "\tOpenMD will use SHIFTED_FORCE.\n");
        painCave.isFatal = 0;
        painCave.severity = OPENMD_INFO;
        simError();
        cutoffMethod_ = SHIFTED_FORCE;        
      } else {
        // handle the case where the old file version was in play
        // (there should be no cutoffMethod, so we have to deduce it
        // from other data).        

        sprintf(painCave.errMsg,
                "ForceManager::setupCutoffs : DEPRECATED FILE FORMAT!\n"
                "\tOpenMD found a file which does not set a cutoffMethod.\n"
                "\tOpenMD will attempt to deduce a cutoffMethod using the\n"
                "\tbehavior of the older (version 1) code.  To remove this\n"
                "\twarning, add an explicit cutoffMethod and change the top\n"
                "\tof the file so that it begins with <OpenMD version=2>\n");
        painCave.isFatal = 0;
        painCave.severity = OPENMD_WARNING;
        simError();            
                
        // The old file version tethered the shifting behavior to the
        // electrostaticSummationMethod keyword.
        
        if (simParams_->haveElectrostaticSummationMethod()) {
          string myMethod = simParams_->getElectrostaticSummationMethod();
          toUpper(myMethod);
        
          if (myMethod == "SHIFTED_POTENTIAL") {
            cutoffMethod_ = SHIFTED_POTENTIAL;
          } else if (myMethod == "SHIFTED_FORCE") {
            cutoffMethod_ = SHIFTED_FORCE;
          }
        
          if (simParams_->haveSwitchingRadius()) 
            rSwitch_ = simParams_->getSwitchingRadius();

          if (myMethod == "SHIFTED_POTENTIAL" || myMethod == "SHIFTED_FORCE") {
            if (simParams_->haveSwitchingRadius()){
              sprintf(painCave.errMsg,
                      "ForceManager::setupCutoffs : DEPRECATED ERROR MESSAGE\n"
                      "\tA value was set for the switchingRadius\n"
                      "\teven though the electrostaticSummationMethod was\n"
                      "\tset to %s\n", myMethod.c_str());
              painCave.severity = OPENMD_WARNING;
              painCave.isFatal = 1;
              simError();            
            } 
          }
          if (abs(rCut_ - rSwitch_) < 0.0001) {
            if (cutoffMethod_ == SHIFTED_FORCE) {              
              sprintf(painCave.errMsg,
                      "ForceManager::setupCutoffs : DEPRECATED BEHAVIOR\n" 
                      "\tcutoffRadius and switchingRadius are set to the\n"
                      "\tsame value.  OpenMD will use shifted force\n"
                      "\tpotentials instead of switching functions.\n");
              painCave.isFatal = 0;
              painCave.severity = OPENMD_WARNING;
              simError();            
            } else {
              cutoffMethod_ = SHIFTED_POTENTIAL;
              sprintf(painCave.errMsg,
                      "ForceManager::setupCutoffs : DEPRECATED BEHAVIOR\n" 
                      "\tcutoffRadius and switchingRadius are set to the\n"
                      "\tsame value.  OpenMD will use shifted potentials\n"
                      "\tinstead of switching functions.\n");
              painCave.isFatal = 0;
              painCave.severity = OPENMD_WARNING;
              simError();            
            }
          }
        }
      }
    }

    map<string, CutoffPolicy> stringToCutoffPolicy;
    stringToCutoffPolicy["MIX"] = MIX;
    stringToCutoffPolicy["MAX"] = MAX;
    stringToCutoffPolicy["TRADITIONAL"] = TRADITIONAL;    

    string cutPolicy;
    if (forceFieldOptions_.haveCutoffPolicy()){
      cutPolicy = forceFieldOptions_.getCutoffPolicy();
    }else if (simParams_->haveCutoffPolicy()) {
      cutPolicy = simParams_->getCutoffPolicy();
    }

    if (!cutPolicy.empty()){
      toUpper(cutPolicy);
      map<string, CutoffPolicy>::iterator i;
      i = stringToCutoffPolicy.find(cutPolicy);

      if (i == stringToCutoffPolicy.end()) {
        sprintf(painCave.errMsg,
                "ForceManager::setupCutoffs: Could not find chosen cutoffPolicy %s\n"
                "\tShould be one of: "
                "MIX, MAX, or TRADITIONAL\n",
                cutPolicy.c_str());
        painCave.isFatal = 1;
        painCave.severity = OPENMD_ERROR;
        simError();
      } else {
        cutoffPolicy_ = i->second;
      }
    } else {
      sprintf(painCave.errMsg,
              "ForceManager::setupCutoffs: No value was set for the cutoffPolicy.\n"
              "\tOpenMD will use TRADITIONAL.\n");
      painCave.isFatal = 0;
      painCave.severity = OPENMD_INFO;
      simError();
      cutoffPolicy_ = TRADITIONAL;        
    }

    fDecomp_->setCutoffPolicy(cutoffPolicy_);
        
    // create the switching function object:

    switcher_ = new SwitchingFunction();
   
    if (cutoffMethod_ == SWITCHED) {
      if (simParams_->haveSwitchingRadius()) {
        rSwitch_ = simParams_->getSwitchingRadius();
        if (rSwitch_ > rCut_) {        
          sprintf(painCave.errMsg,
                  "ForceManager::setupCutoffs: switchingRadius (%f) is larger "
                  "than the cutoffRadius(%f)\n", rSwitch_, rCut_);
          painCave.isFatal = 1;
          painCave.severity = OPENMD_ERROR;
          simError();
        }
      } else {      
        rSwitch_ = 0.85 * rCut_;
        sprintf(painCave.errMsg,
                "ForceManager::setupCutoffs: No value was set for the switchingRadius.\n"
                "\tOpenMD will use a default value of 85 percent of the cutoffRadius.\n"
                "\tswitchingRadius = %f. for this simulation\n", rSwitch_);
        painCave.isFatal = 0;
        painCave.severity = OPENMD_WARNING;
        simError();
      }
    } else {
      if (mdFileVersion > 1) {
        // throw an error if we define a switching radius and don't need one.
        // older file versions should not do this.
        if (simParams_->haveSwitchingRadius()) {
          map<string, CutoffMethod>::const_iterator it;
          string theMeth;
          for (it = stringToCutoffMethod.begin(); 
               it != stringToCutoffMethod.end(); ++it) {
            if (it->second == cutoffMethod_) {
              theMeth = it->first;
              break;
            }
          }
          sprintf(painCave.errMsg,
                  "ForceManager::setupCutoffs: the cutoffMethod (%s)\n"
                  "\tis not set to SWITCHED, so switchingRadius value\n"
                  "\twill be ignored for this simulation\n", theMeth.c_str());
          painCave.isFatal = 0;
          painCave.severity = OPENMD_WARNING;
          simError();
        }
      }
      rSwitch_ = rCut_;
    }
    
    // Default to cubic switching function.
    sft_ = cubic;
    if (simParams_->haveSwitchingFunctionType()) {
      string funcType = simParams_->getSwitchingFunctionType();
      toUpper(funcType);
      if (funcType == "CUBIC") {
        sft_ = cubic;
      } else {
        if (funcType == "FIFTH_ORDER_POLYNOMIAL") {
          sft_ = fifth_order_poly;
        } else {
          // throw error        
          sprintf( painCave.errMsg,
                   "ForceManager::setupSwitching : Unknown switchingFunctionType. (Input file specified %s .)\n"
                   "\tswitchingFunctionType must be one of: "
                   "\"cubic\" or \"fifth_order_polynomial\".", 
                   funcType.c_str() );
          painCave.isFatal = 1;
          painCave.severity = OPENMD_ERROR;
          simError();
        }           
      }
    }
    switcher_->setSwitchType(sft_);
    switcher_->setSwitch(rSwitch_, rCut_);
    interactionMan_->setSwitchingRadius(rSwitch_);
  }



  
  void ForceManager::initialize() {

    if (!info_->isTopologyDone()) {

      info_->update();
      interactionMan_->setSimInfo(info_);
      interactionMan_->initialize();

      // We want to delay the cutoffs until after the interaction
      // manager has set up the atom-atom interactions so that we can
      // query them for suggested cutoff values
      setupCutoffs();

      info_->prepareTopology();      

      doParticlePot_ = info_->getSimParams()->getOutputParticlePotential();
      doHeatFlux_ = info_->getSimParams()->getPrintHeatFlux();
      if (doHeatFlux_) doParticlePot_ = true;
   
    }

    ForceFieldOptions& fopts = forceField_->getForceFieldOptions();
    
    // Force fields can set options on how to scale van der Waals and
    // electrostatic interactions for atoms connected via bonds, bends
    // and torsions in this case the topological distance between
    // atoms is:
    // 0 = topologically unconnected
    // 1 = bonded together 
    // 2 = connected via a bend
    // 3 = connected via a torsion
    
    vdwScale_.reserve(4);
    fill(vdwScale_.begin(), vdwScale_.end(), 0.0);

    electrostaticScale_.reserve(4);
    fill(electrostaticScale_.begin(), electrostaticScale_.end(), 0.0);

    vdwScale_[0] = 1.0;
    vdwScale_[1] = fopts.getvdw12scale();
    vdwScale_[2] = fopts.getvdw13scale();
    vdwScale_[3] = fopts.getvdw14scale();
    
    electrostaticScale_[0] = 1.0;
    electrostaticScale_[1] = fopts.getelectrostatic12scale();
    electrostaticScale_[2] = fopts.getelectrostatic13scale();
    electrostaticScale_[3] = fopts.getelectrostatic14scale();    
    
    if (info_->getSimParams()->haveElectricField()) {
      ElectricField* eField = new ElectricField(info_);
      perturbations_.push_back(eField);
    }

    fDecomp_->distributeInitialData();
 
    initialized_ = true;

  }

  void ForceManager::calcForces() {
    
    if (!initialized_) initialize();

    preCalculation();   
    shortRangeInteractions();
    longRangeInteractions();
    postCalculation();    
  }
  
  void ForceManager::preCalculation() {
    SimInfo::MoleculeIterator mi;
    Molecule* mol;
    Molecule::AtomIterator ai;
    Atom* atom;
    Molecule::RigidBodyIterator rbIter;
    RigidBody* rb;
    Molecule::CutoffGroupIterator ci;
    CutoffGroup* cg;
    
    // forces and potentials are zeroed here, before any are
    // accumulated.
    
    Snapshot* snap = info_->getSnapshotManager()->getCurrentSnapshot();

    snap->setBondPotential(0.0);
    snap->setBendPotential(0.0);
    snap->setTorsionPotential(0.0);
    snap->setInversionPotential(0.0);

    potVec zeroPot(0.0);
    snap->setLongRangePotential(zeroPot);
    snap->setExcludedPotentials(zeroPot);

    snap->setRestraintPotential(0.0);
    snap->setRawPotential(0.0);

    for (mol = info_->beginMolecule(mi); mol != NULL; 
         mol = info_->nextMolecule(mi)) {
      for(atom = mol->beginAtom(ai); atom != NULL; 
          atom = mol->nextAtom(ai)) {
	atom->zeroForcesAndTorques();
      }
      
      //change the positions of atoms which belong to the rigidbodies
      for (rb = mol->beginRigidBody(rbIter); rb != NULL; 
           rb = mol->nextRigidBody(rbIter)) {
	rb->zeroForcesAndTorques();
      }        
      
      if(info_->getNGlobalCutoffGroups() != info_->getNGlobalAtoms()){
        for(cg = mol->beginCutoffGroup(ci); cg != NULL; 
            cg = mol->nextCutoffGroup(ci)) {
          //calculate the center of mass of cutoff group
          cg->updateCOM();
        }
      }      
    }
    
    // Zero out the stress tensor
    stressTensor *= 0.0;
    // Zero out the heatFlux
    fDecomp_->setHeatFlux( Vector3d(0.0) );    
  }
  
  void ForceManager::shortRangeInteractions() {
    Molecule* mol;
    RigidBody* rb;
    Bond* bond;
    Bend* bend;
    Torsion* torsion;
    Inversion* inversion;
    SimInfo::MoleculeIterator mi;
    Molecule::RigidBodyIterator rbIter;
    Molecule::BondIterator bondIter;;
    Molecule::BendIterator  bendIter;
    Molecule::TorsionIterator  torsionIter;
    Molecule::InversionIterator  inversionIter;
    RealType bondPotential = 0.0;
    RealType bendPotential = 0.0;
    RealType torsionPotential = 0.0;
    RealType inversionPotential = 0.0;

    //calculate short range interactions    
    for (mol = info_->beginMolecule(mi); mol != NULL; 
         mol = info_->nextMolecule(mi)) {

      //change the positions of atoms which belong to the rigidbodies
      for (rb = mol->beginRigidBody(rbIter); rb != NULL; 
           rb = mol->nextRigidBody(rbIter)) {
        rb->updateAtoms();
      }

      for (bond = mol->beginBond(bondIter); bond != NULL; 
           bond = mol->nextBond(bondIter)) {
        bond->calcForce(doParticlePot_);
        bondPotential += bond->getPotential();
      }

      for (bend = mol->beginBend(bendIter); bend != NULL; 
           bend = mol->nextBend(bendIter)) {
        
        RealType angle;
        bend->calcForce(angle, doParticlePot_);
        RealType currBendPot = bend->getPotential();          
         
        bendPotential += bend->getPotential();
        map<Bend*, BendDataSet>::iterator i = bendDataSets.find(bend);
        if (i == bendDataSets.end()) {
          BendDataSet dataSet;
          dataSet.prev.angle = dataSet.curr.angle = angle;
          dataSet.prev.potential = dataSet.curr.potential = currBendPot;
          dataSet.deltaV = 0.0;
          bendDataSets.insert(map<Bend*, BendDataSet>::value_type(bend, 
                                                                  dataSet));
        }else {
          i->second.prev.angle = i->second.curr.angle;
          i->second.prev.potential = i->second.curr.potential;
          i->second.curr.angle = angle;
          i->second.curr.potential = currBendPot;
          i->second.deltaV =  fabs(i->second.curr.potential -  
                                   i->second.prev.potential);
        }
      }
      
      for (torsion = mol->beginTorsion(torsionIter); torsion != NULL; 
           torsion = mol->nextTorsion(torsionIter)) {
        RealType angle;
        torsion->calcForce(angle, doParticlePot_);
        RealType currTorsionPot = torsion->getPotential();
        torsionPotential += torsion->getPotential();
        map<Torsion*, TorsionDataSet>::iterator i = torsionDataSets.find(torsion);
        if (i == torsionDataSets.end()) {
          TorsionDataSet dataSet;
          dataSet.prev.angle = dataSet.curr.angle = angle;
          dataSet.prev.potential = dataSet.curr.potential = currTorsionPot;
          dataSet.deltaV = 0.0;
          torsionDataSets.insert(map<Torsion*, TorsionDataSet>::value_type(torsion, dataSet));
        }else {
          i->second.prev.angle = i->second.curr.angle;
          i->second.prev.potential = i->second.curr.potential;
          i->second.curr.angle = angle;
          i->second.curr.potential = currTorsionPot;
          i->second.deltaV =  fabs(i->second.curr.potential -  
                                   i->second.prev.potential);
        }      
      }      
      
      for (inversion = mol->beginInversion(inversionIter); 
	   inversion != NULL; 
           inversion = mol->nextInversion(inversionIter)) {
        RealType angle;
        inversion->calcForce(angle, doParticlePot_);
        RealType currInversionPot = inversion->getPotential();
        inversionPotential += inversion->getPotential();
        map<Inversion*, InversionDataSet>::iterator i = inversionDataSets.find(inversion);
        if (i == inversionDataSets.end()) {
          InversionDataSet dataSet;
          dataSet.prev.angle = dataSet.curr.angle = angle;
          dataSet.prev.potential = dataSet.curr.potential = currInversionPot;
          dataSet.deltaV = 0.0;
          inversionDataSets.insert(map<Inversion*, InversionDataSet>::value_type(inversion, dataSet));
        }else {
          i->second.prev.angle = i->second.curr.angle;
          i->second.prev.potential = i->second.curr.potential;
          i->second.curr.angle = angle;
          i->second.curr.potential = currInversionPot;
          i->second.deltaV =  fabs(i->second.curr.potential -  
                                   i->second.prev.potential);
        }      
      }      
    }

#ifdef IS_MPI
    // Collect from all nodes.  This should eventually be moved into a
    // SystemDecomposition, but this is a better place than in
    // Thermo to do the collection.
    MPI::COMM_WORLD.Allreduce(MPI::IN_PLACE, &bondPotential, 1, MPI::REALTYPE, 
                              MPI::SUM);
    MPI::COMM_WORLD.Allreduce(MPI::IN_PLACE, &bendPotential, 1, MPI::REALTYPE, 
                              MPI::SUM);
    MPI::COMM_WORLD.Allreduce(MPI::IN_PLACE, &torsionPotential, 1, 
                              MPI::REALTYPE, MPI::SUM);
    MPI::COMM_WORLD.Allreduce(MPI::IN_PLACE, &inversionPotential, 1, 
                              MPI::REALTYPE, MPI::SUM);
#endif

    Snapshot* curSnapshot = info_->getSnapshotManager()->getCurrentSnapshot();

    curSnapshot->setBondPotential(bondPotential);
    curSnapshot->setBendPotential(bendPotential);
    curSnapshot->setTorsionPotential(torsionPotential);
    curSnapshot->setInversionPotential(inversionPotential);
    
    // RealType shortRangePotential = bondPotential + bendPotential + 
    //   torsionPotential +  inversionPotential;    

    // curSnapshot->setShortRangePotential(shortRangePotential);
  }
  
  void ForceManager::longRangeInteractions() {


    Snapshot* curSnapshot = info_->getSnapshotManager()->getCurrentSnapshot();
    DataStorage* config = &(curSnapshot->atomData);
    DataStorage* cgConfig = &(curSnapshot->cgData);

    //calculate the center of mass of cutoff group

    SimInfo::MoleculeIterator mi;
    Molecule* mol;
    Molecule::CutoffGroupIterator ci;
    CutoffGroup* cg;

    if(info_->getNCutoffGroups() > 0){      
      for (mol = info_->beginMolecule(mi); mol != NULL; 
           mol = info_->nextMolecule(mi)) {
        for(cg = mol->beginCutoffGroup(ci); cg != NULL; 
            cg = mol->nextCutoffGroup(ci)) {
          cg->updateCOM();
        }
      }      
    } else {
      // center of mass of the group is the same as position of the atom  
      // if cutoff group does not exist
      cgConfig->position = config->position;
      cgConfig->velocity = config->velocity;
    }

    fDecomp_->zeroWorkArrays();
    fDecomp_->distributeData();
    
    int cg1, cg2, atom1, atom2, topoDist;
    Vector3d d_grp, dag, d, gvel2, vel2;
    RealType rgrpsq, rgrp, r2, r;
    RealType electroMult, vdwMult;
    RealType vij;
    Vector3d fij, fg, f1;
    tuple3<RealType, RealType, RealType> cuts;
    RealType rCutSq;
    bool in_switching_region;
    RealType sw, dswdr, swderiv;
    vector<int> atomListColumn, atomListRow, atomListLocal;
    InteractionData idat;
    SelfData sdat;
    RealType mf;
    RealType vpair;
    RealType dVdFQ1(0.0);
    RealType dVdFQ2(0.0);
    potVec longRangePotential(0.0);
    potVec workPot(0.0);
    potVec exPot(0.0);
    vector<int>::iterator ia, jb;

    int loopStart, loopEnd;

    idat.vdwMult = &vdwMult;
    idat.electroMult = &electroMult;
    idat.pot = &workPot;
    idat.excludedPot = &exPot;
    sdat.pot = fDecomp_->getEmbeddingPotential();
    sdat.excludedPot = fDecomp_->getExcludedSelfPotential();
    idat.vpair = &vpair;
    idat.dVdFQ1 = &dVdFQ1;
    idat.dVdFQ2 = &dVdFQ2;
    idat.f1 = &f1;
    idat.sw = &sw;
    idat.shiftedPot = (cutoffMethod_ == SHIFTED_POTENTIAL) ? true : false;
    idat.shiftedForce = (cutoffMethod_ == SHIFTED_FORCE) ? true : false;
    idat.doParticlePot = doParticlePot_;
    sdat.doParticlePot = doParticlePot_;
    
    loopEnd = PAIR_LOOP;
    if (info_->requiresPrepair() ) {
      loopStart = PREPAIR_LOOP;
    } else {
      loopStart = PAIR_LOOP;
    }
    for (int iLoop = loopStart; iLoop <= loopEnd; iLoop++) {
    
      if (iLoop == loopStart) {
        bool update_nlist = fDecomp_->checkNeighborList();
        if (update_nlist) 
          neighborList = fDecomp_->buildNeighborList();
      }             

      for (vector<pair<int, int> >::iterator it = neighborList.begin(); 
             it != neighborList.end(); ++it) {
                
        cg1 = (*it).first;
        cg2 = (*it).second;
        
        cuts = fDecomp_->getGroupCutoffs(cg1, cg2);

        d_grp  = fDecomp_->getIntergroupVector(cg1, cg2);

        curSnapshot->wrapVector(d_grp);        
        rgrpsq = d_grp.lengthSquare();
        rCutSq = cuts.second;

        if (rgrpsq < rCutSq) {
          idat.rcut = &cuts.first;
          if (iLoop == PAIR_LOOP) {
            vij = 0.0;
            fij = V3Zero;
          }
          
          in_switching_region = switcher_->getSwitch(rgrpsq, sw, dswdr, 
                                                     rgrp); 

          atomListRow = fDecomp_->getAtomsInGroupRow(cg1);
          atomListColumn = fDecomp_->getAtomsInGroupColumn(cg2);

          if (doHeatFlux_)
            gvel2 = fDecomp_->getGroupVelocityColumn(cg2);

          for (ia = atomListRow.begin(); 
               ia != atomListRow.end(); ++ia) {            
            atom1 = (*ia);

            for (jb = atomListColumn.begin(); 
                 jb != atomListColumn.end(); ++jb) {              
              atom2 = (*jb);

              if (!fDecomp_->skipAtomPair(atom1, atom2, cg1, cg2)) {

                vpair = 0.0;
                workPot = 0.0;
                exPot = 0.0;
                f1 = V3Zero;
		dVdFQ1 = 0.0;
		dVdFQ2 = 0.0;

                fDecomp_->fillInteractionData(idat, atom1, atom2);

                topoDist = fDecomp_->getTopologicalDistance(atom1, atom2);
                vdwMult = vdwScale_[topoDist];
                electroMult = electrostaticScale_[topoDist];

                if (atomListRow.size() == 1 && atomListColumn.size() == 1) {
                  idat.d = &d_grp;
                  idat.r2 = &rgrpsq;
                  if (doHeatFlux_)
                    vel2 = gvel2;
                } else {
                  d = fDecomp_->getInteratomicVector(atom1, atom2);
                  curSnapshot->wrapVector( d );
                  r2 = d.lengthSquare();
                  idat.d = &d;
                  idat.r2 = &r2;
                  if (doHeatFlux_)
                    vel2 = fDecomp_->getAtomVelocityColumn(atom2);
                }
               
                r = sqrt( *(idat.r2) );
                idat.rij = &r;
               
                if (iLoop == PREPAIR_LOOP) {
                  interactionMan_->doPrePair(idat);
                } else {
                  interactionMan_->doPair(idat);
                  fDecomp_->unpackInteractionData(idat, atom1, atom2);
                  vij += vpair;
                  fij += f1;
                  stressTensor -= outProduct( *(idat.d), f1);
                  if (doHeatFlux_) 
                    fDecomp_->addToHeatFlux(*(idat.d) * dot(f1, vel2));
                }
              }
            }
          }

          if (iLoop == PAIR_LOOP) {
            if (in_switching_region) {
              swderiv = vij * dswdr / rgrp;
              fg = swderiv * d_grp;
              fij += fg;

              if (atomListRow.size() == 1 && atomListColumn.size() == 1) {
                stressTensor -= outProduct( *(idat.d), fg);
                if (doHeatFlux_)
                  fDecomp_->addToHeatFlux(*(idat.d) * dot(fg, vel2));
                
              }
          
              for (ia = atomListRow.begin(); 
                   ia != atomListRow.end(); ++ia) {            
                atom1 = (*ia);                
                mf = fDecomp_->getMassFactorRow(atom1);
                // fg is the force on atom ia due to cutoff group's
                // presence in switching region
                fg = swderiv * d_grp * mf;
                fDecomp_->addForceToAtomRow(atom1, fg);
                if (atomListRow.size() > 1) {
                  if (info_->usesAtomicVirial()) {
                    // find the distance between the atom
                    // and the center of the cutoff group:
                    dag = fDecomp_->getAtomToGroupVectorRow(atom1, cg1);
                    stressTensor -= outProduct(dag, fg);
                    if (doHeatFlux_)
                      fDecomp_->addToHeatFlux( dag * dot(fg, vel2));
                  }
                }
              }
              for (jb = atomListColumn.begin(); 
                   jb != atomListColumn.end(); ++jb) {              
                atom2 = (*jb);
                mf = fDecomp_->getMassFactorColumn(atom2);
                // fg is the force on atom jb due to cutoff group's
                // presence in switching region
                fg = -swderiv * d_grp * mf;
                fDecomp_->addForceToAtomColumn(atom2, fg);

                if (atomListColumn.size() > 1) {
                  if (info_->usesAtomicVirial()) {
                    // find the distance between the atom
                    // and the center of the cutoff group:
                    dag = fDecomp_->getAtomToGroupVectorColumn(atom2, cg2);
                    stressTensor -= outProduct(dag, fg);
                    if (doHeatFlux_)
                      fDecomp_->addToHeatFlux( dag * dot(fg, vel2));
                  }
                }
              }
            }
            //if (!info_->usesAtomicVirial()) {
            //  stressTensor -= outProduct(d_grp, fij);
            //  if (doHeatFlux_)
            //     fDecomp_->addToHeatFlux( d_grp * dot(fij, vel2));
            //}
          }
        }
      }

      if (iLoop == PREPAIR_LOOP) {
        if (info_->requiresPrepair()) {

          fDecomp_->collectIntermediateData();

          for (unsigned int atom1 = 0; atom1 < info_->getNAtoms(); atom1++) {
            fDecomp_->fillSelfData(sdat, atom1);
            interactionMan_->doPreForce(sdat);
          }

          fDecomp_->distributeIntermediateData();

        }
      }
    }
<<<<<<< HEAD
   
    // grab the simulation box dipole moment if specified
    if (info_->getCalcBoxDipole()){
      getAccumulatedBoxDipole(totalDipole.getArrayPointer());
      
      curSnapshot->statData[Stats::BOX_DIPOLE_X] = totalDipole(0);
      curSnapshot->statData[Stats::BOX_DIPOLE_Y] = totalDipole(1);
      curSnapshot->statData[Stats::BOX_DIPOLE_Z] = totalDipole(2);
=======
    
    // collects pairwise information
    fDecomp_->collectData();
        
    if (info_->requiresSelfCorrection()) {
      for (unsigned int atom1 = 0; atom1 < info_->getNAtoms(); atom1++) { 
        fDecomp_->fillSelfData(sdat, atom1);
        interactionMan_->doSelfCorrection(sdat);
      }
>>>>>>> dbc11772
    }

    // collects single-atom information
    fDecomp_->collectSelfData();

    longRangePotential = *(fDecomp_->getEmbeddingPotential()) + 
      *(fDecomp_->getPairwisePotential());

    curSnapshot->setLongRangePotential(longRangePotential);
    
    curSnapshot->setExcludedPotentials(*(fDecomp_->getExcludedSelfPotential()) +
                                         *(fDecomp_->getExcludedPotential()));

  }

  
  void ForceManager::postCalculation() {

    vector<Perturbation*>::iterator pi;
    for (pi = perturbations_.begin(); pi != perturbations_.end(); ++pi) {
      (*pi)->applyPerturbation();
    }

    SimInfo::MoleculeIterator mi;
    Molecule* mol;
    Molecule::RigidBodyIterator rbIter;
    RigidBody* rb;
    Snapshot* curSnapshot = info_->getSnapshotManager()->getCurrentSnapshot();
   
    // collect the atomic forces onto rigid bodies
    
    for (mol = info_->beginMolecule(mi); mol != NULL; 
         mol = info_->nextMolecule(mi)) {
      for (rb = mol->beginRigidBody(rbIter); rb != NULL; 
           rb = mol->nextRigidBody(rbIter)) { 
        Mat3x3d rbTau = rb->calcForcesAndTorquesAndVirial();
        stressTensor += rbTau;
      }
    }
    
#ifdef IS_MPI
    MPI::COMM_WORLD.Allreduce(MPI::IN_PLACE, stressTensor.getArrayPointer(), 9, 
                              MPI::REALTYPE, MPI::SUM);
#endif
    curSnapshot->setStressTensor(stressTensor);
    
  }
} //end namespace OpenMD<|MERGE_RESOLUTION|>--- conflicted
+++ resolved
@@ -884,17 +884,7 @@
         }
       }
     }
-<<<<<<< HEAD
    
-    // grab the simulation box dipole moment if specified
-    if (info_->getCalcBoxDipole()){
-      getAccumulatedBoxDipole(totalDipole.getArrayPointer());
-      
-      curSnapshot->statData[Stats::BOX_DIPOLE_X] = totalDipole(0);
-      curSnapshot->statData[Stats::BOX_DIPOLE_Y] = totalDipole(1);
-      curSnapshot->statData[Stats::BOX_DIPOLE_Z] = totalDipole(2);
-=======
-    
     // collects pairwise information
     fDecomp_->collectData();
         
@@ -903,7 +893,6 @@
         fDecomp_->fillSelfData(sdat, atom1);
         interactionMan_->doSelfCorrection(sdat);
       }
->>>>>>> dbc11772
     }
 
     // collects single-atom information
