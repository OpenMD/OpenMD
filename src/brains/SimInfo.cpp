--- conflicted
+++ resolved
@@ -941,16 +941,6 @@
       }
     }    
     
-<<<<<<< HEAD
-    //scan topology 
-
-    int* excludeList = excludedInteractions_.getPairList();
-    int* oneTwoList = oneTwoInteractions_.getPairList();
-    int* oneThreeList = oneThreeInteractions_.getPairList();
-    int* oneFourList = oneFourInteractions_.getPairList();
-
-=======
->>>>>>> b95d02ac
     topologyDone_ = true;
   }
 
