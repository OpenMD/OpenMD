/*
 * Copyright (c) 2004-2020 The University of Notre Dame. All Rights Reserved.
 *
 * The University of Notre Dame grants you ("Licensee") a
 * non-exclusive, royalty free, license to use, modify and
 * redistribute this software in source and binary code form, provided
 * that the following conditions are met:
 *
 * 1. Redistributions of source code must retain the above copyright
 *    notice, this list of conditions and the following disclaimer.
 *
 * 2. Redistributions in binary form must reproduce the above copyright
 *    notice, this list of conditions and the following disclaimer in the
 *    documentation and/or other materials provided with the
 *    distribution.
 *
 * This software is provided "AS IS," without a warranty of any
 * kind. All express or implied conditions, representations and
 * warranties, including any implied warranty of merchantability,
 * fitness for a particular purpose or non-infringement, are hereby
 * excluded.  The University of Notre Dame and its licensors shall not
 * be liable for any damages suffered by licensee as a result of
 * using, modifying or distributing the software or its
 * derivatives. In no event will the University of Notre Dame or its
 * licensors be liable for any lost revenue, profit or data, or for
 * direct, indirect, special, consequential, incidental or punitive
 * damages, however caused and regardless of the theory of liability,
 * arising out of the use of or inability to use software, even if the
 * University of Notre Dame has been advised of the possibility of
 * such damages.
 *
 * SUPPORT OPEN SCIENCE!  If you use OpenMD or its source code in your
 * research, please cite the appropriate papers when you publish your
 * work.  Good starting points are:
 *
 * [1] Meineke, et al., J. Comp. Chem. 26, 252-271 (2005).
 * [2] Fennell & Gezelter, J. Chem. Phys. 124, 234104 (2006).
 * [3] Sun, Lin & Gezelter, J. Chem. Phys. 128, 234107 (2008).
 * [4] Vardeman, Stocker & Gezelter, J. Chem. Theory Comput. 7, 834 (2011).
 * [5] Kuang & Gezelter, Mol. Phys., 110, 691-701 (2012).
 * [6] Lamichhane, Gezelter & Newman, J. Chem. Phys. 141, 134109 (2014).
 * [7] Lamichhane, Newman & Gezelter, J. Chem. Phys. 141, 134110 (2014).
 * [8] Bhattarai, Newman & Gezelter, Phys. Rev. B 99, 094106 (2019).
 */

#include <cstdio>
#include <cstring>
#include <cmath>

#include "nonbonded/EAM.hpp"
#include "utils/simError.h"
#include "types/EAMInteractionType.hpp"
#include "types/FluctuatingChargeAdapter.hpp"

namespace OpenMD {

  EAM::EAM() : initialized_(false), haveCutoffRadius_(false),
	       forceField_(NULL), electrostatic_(NULL), eamRcut_(0.0),
               mixMeth_(eamJohnson), name_("EAM") {

    // This prefactor converts charge-charge interactions into kcal /
    // mol assuming distances are measured in angstroms and charges
    // are measured in electrons. Matches the value in
    // Electrostatics.cpp
    pre11_ = 332.0637778;
  }

  RealType EAM::fastPower(RealType x, int y) {
    RealType temp;
    if( y == 0)
      return 1;
    temp = fastPower(x, y/2);
    if (y%2 == 0)
      return temp*temp;
    else {
      if(y > 0)
        return x*temp*temp;
      else
        return (temp*temp)/x;
    }
  }

  // RealType EAM::ZhouPhiCoreCore(RealType r, RealType re,
  //                               RealType A, RealType alpha, RealType kappa) {
  //   return
  //     ( A*exp (-alpha * (r/re-1.0) ) )  /  (1.0 + fastPower(r/re-kappa, 20));
  // }

  RealType EAM::ZhouPhiCoreCore(RealType r, RealType re,
                                RealType A, RealType alpha, RealType kappa) {
<<<<<<< HEAD
    return ( A*exp (-alpha * (r/re-1.0) ) )  /  (1.0 + fastPower(r/re-kappa, 20));
  }

  RealType EAM::PhiCoreCore(RealType r, RealType re,
                                RealType A) {
    return ( A*exp (-alpha * (r/re-1.0) ) ) ;
=======
    return
      ( A*exp (-alpha * (r/re-1.0) ) );
>>>>>>> 3acc1cc7
  }

  RealType EAM::ZhouPhiCoreValence(RealType r, RealType re,
                                   RealType B, RealType beta, RealType lambda) {
    return - ( B*exp (-beta * (r/re-1.0) ) )  /  (1.0 + fastPower(r/re-lambda, 20));
  }

  RealType EAM::PhiCoreValence(RealType r, RealType re,
                                   RealType B) {
    return - ( B*exp (-beta * (r/re-1.0) ) ) ;
  }

  RealType EAM::ZhouPhi(RealType r, RealType re,
                        RealType A, RealType B,
                        RealType alpha, RealType beta,
                        RealType kappa, RealType lambda) {
    return ZhouPhiCoreCore(r,re,A,alpha,kappa) +
      ZhouPhiCoreValence(r,re,B,beta,lambda);
  }


  RealType EAM::Phi(RealType r, RealType re,
                        RealType A, RealType B,
                        RealType alpha, RealType beta,
                        ) {
    return PhiCoreCore(r,re,A,alpha) +
      PhiCoreValence(r,re,B,beta);
  }

  RealType EAM::ZhouRho(RealType r, RealType re, RealType fe,
                        RealType beta, RealType lambda) {
    return (fe * exp(-beta * (r/re-1.0))) / (1.0 + fastPower(r/re-lambda, 20));
  }

  RealType EAM::Rho(RealType r, RealType re, RealType fe,
                        RealType beta) {
    return (fe * exp(-beta * (r/re-1.0))) ;
  }

  RealType EAM::gFunc(RealType q, RealType nV, RealType nM) {

    if (q >= nV) {
      return 0.0;
    }
    if (q <= -nM) {
      return  (nM + nV) / nV ;
    }
    
    return ((q-nV)*(q-nV) * (nM + q + nV)) / (nV * nV * (nM + nV));
  }
  
  RealType EAM::gPrime(RealType q, RealType nV, RealType nM) {

    if (q >= nV) {
      return 0.0;
    }
    if (q <= -nM) {
      return 0.0;
    }

    return ((q - nV)*(2*nM + 3*q + nV)) / (nV * nV * (nM + nV));
  }
  
  RealType EAM::Zhou2001Functional(RealType rho, RealType rhoe,
                                   std::vector<RealType> Fn,
                                   std::vector<RealType> F,
                                   RealType Fe, RealType eta) {
    RealType rhon = 0.85*rhoe;
    RealType rho0 = 1.15*rhoe;
    RealType functional(0.0);
    RealType t;
    if (rho < rhon) {
      t = rho/rhon - 1.0;
      functional =  Fn.at(0) + t * (Fn.at(1) + t * (Fn.at(2) + t * Fn.at(3)));
    } else if (rho >= rhon && rho < rho0) {
      t = rho/rhoe - 1.0;
      functional =  F.at(0) + t * (F.at(1) + t * (F.at(2) + t * F.at(3)));
    } else if (rho >= rho0) {
      t = rho/rhoe;
      functional = Fe*(1.0 - log( pow(t, eta) ) ) * pow(t, eta);
    }
    return functional;
  }

  RealType EAM::Zhou2004Functional(RealType rho, RealType rhoe, RealType rhos,
                                   std::vector<RealType> Fn,
                                   std::vector<RealType> F,
                                   RealType Fe, RealType eta,
                                   RealType rhol, RealType rhoh) {
    RealType rhon = rhol*rhoe;
    RealType rho0 = rhoh*rhoe;
    RealType functional(0.0);
    RealType t;
    if (rho < rhon) {
      t = rho/rhon - 1.0;
      functional =  Fn.at(0) + t * (Fn.at(1) + t * (Fn.at(2) + t * Fn.at(3)));
    } else if (rhon <= rho && rho < rho0) {
      t = rho/rhoe - 1.0;
      functional =  F.at(0) + t * (F.at(1) + t * (F.at(2) + t * F.at(3)));
    } else if (rho0 <= rho) {
      t = rho/rhos;
      functional = Fe*(1.0 - log( pow(t, eta) ) ) * pow(t, eta);
    }
    return functional;
  }

  RealType EAM::Zhou2005Functional(RealType rho, RealType rhoe, RealType rhos,
                                   std::vector<RealType> Fn,
                                   std::vector<RealType> F,
                                   RealType F3plus, RealType F3minus,
                                   RealType Fe, RealType eta) {
    RealType rhon = 0.85*rhoe;
    RealType rho0 = 1.15*rhoe;
    RealType functional(0.0);
    RealType t;
    if (rho < rhon) {
      t = rho/rhon - 1.0;
      functional =  Fn.at(0) + t * (Fn.at(1) + t * (Fn.at(2) + t * Fn.at(3)));
    } else if (rho >= rhon && rho < rhoe) {
      t = rho/rhoe - 1.0;
      functional =  F.at(0) + t * (F.at(1) + t * (F.at(2) + t * F3minus));
    } else if (rho >= rhoe && rho < rho0) {
      t = rho/rhoe - 1.0;
      functional =  F.at(0) + t * (F.at(1) + t * (F.at(2) + t * F3plus));
    } else if (rho >= rho0) {
      t = rho/rhos;
      functional = Fe*(1.0 - log( pow(t, eta) ) ) * pow(t, eta);
    }
    return functional;
  }

  RealType EAM::Zhou2005OxygenFunctional(RealType rho,
                                         std::vector<RealType> OrhoLimits,
                                         std::vector<RealType> OrhoE,
                                         std::vector<std::vector<RealType> > OF) {
    RealType functional(0.0);
    RealType t;

    if (rho < OrhoLimits[1]) {
      t = rho / OrhoE[0] - 1.0;
      functional = OF[0][0] + t * (OF[0][1] + t * (OF[0][2] + t * OF[0][3]));
    } else if (rho >= OrhoLimits[1] && rho < OrhoLimits[2]) {
      t = rho / OrhoE[1] - 1.0;
      functional = OF[1][0] + t * (OF[1][1] + t * OF[1][2]);
    } else if (rho >= OrhoLimits[2] && rho < OrhoLimits[3]) {
      t = rho / OrhoE[2] - 1.0;
      functional = OF[2][0] + t * (OF[2][1] + t * OF[2][2]);
    } else if (rho >= OrhoLimits[3] && rho < OrhoLimits[4]) {
      t = rho / OrhoE[3] - 1.0;
      functional = OF[3][0] + t * (OF[3][1] + t * OF[3][2]);
    } else if (rho >= OrhoLimits[4]) {
      t = rho / OrhoE[4] - 1.0;
      functional = OF[4][0] + t * (OF[4][1] + t * OF[4][2]);
    }
    return functional;
  }

  RealType EAM::RoseFunctional(RealType rho, RealType rhoe,  RealType F0) {
    RealType t = rho / rhoe;
    RealType functional(0.0);
    if (t > 0.0) {
      functional = - F0 * log( t ) * t;
    }
    return functional;
  }


  CubicSplinePtr EAM::getPhi(AtomType* atomType1, AtomType* atomType2) {
    EAMAdapter ea1 = EAMAdapter(atomType1);
    EAMAdapter ea2 = EAMAdapter(atomType2);
    
    CubicSplinePtr cs {std::make_shared<CubicSpline>()};

    RealType rha(0.0), rhb(0.0), pha(0.0), phb(0.0), phab(0.0);
    vector<RealType> rvals;
    vector<RealType> phivals;
    RealType rmax(0.0), dr, r;
    int nr;

    if (ea1.getEAMType()==eamFuncfl && ea2.getEAMType()==eamFuncfl) {

      CubicSplinePtr z1 = ea1.getZSpline();
      CubicSplinePtr z2 = ea2.getZSpline();
      CubicSplinePtr rho1 = ea1.getRhoSpline();
      CubicSplinePtr rho2 = ea2.getRhoSpline();

      // make the r grid:

      // we need phi out to the largest value we'll encounter in the
      // radial space;

      rmax = max(rmax, ea1.getRcut());
      rmax = max(rmax, ea1.getNr() * ea1.getDr());

      rmax = max(rmax, ea2.getRcut());
      rmax = max(rmax, ea2.getNr() * ea2.getDr());

      // use the smallest dr (finest grid) to build our grid:

      dr = min(ea1.getDr(), ea2.getDr());
      nr = int(rmax/dr + 0.5);

      for (int i = 0; i < nr; i++) rvals.push_back(RealType(i*dr));

      // construct the pair potential:

      RealType za, zb;

      phivals.push_back(0.0);

      for (unsigned int i = 1; i < rvals.size(); i++ ) {
        r = rvals[i];

        // only use z(r) if we're inside this atom's cutoff radius,
        // otherwise, we'll use zero for the charge.  This effectively
        // means that our phi grid goes out beyond the cutoff of the
        // pair potential

        rha = r <= ea1.getRcut() ? rho1->getValueAt(r) : 0.0;
        rhb = r <= ea2.getRcut() ? rho2->getValueAt(r) : 0.0;

        za = r <= ea1.getRcut() ? z1->getValueAt(r) : 0.0;
        zb = r <= ea2.getRcut() ? z2->getValueAt(r) : 0.0;

        switch(mixMeth_) {
        case eamJohnson:
        case eamDream1:
        case eamDream2:
          phab = 0.0;
          if ( rha > 0.0 ) {
            pha = pre11_ * (za * za) / r;
            phab = phab + 0.5 * (rhb / rha) * pha;
          }
          if ( rhb > 0.0 ) {
            phb = pre11_ * (zb * zb) / r;
            phab = phab + 0.5 * (rha / rhb) * phb;
          }

          break;

        case eamDaw:
          if (r <= ea1.getRcut() && r <= ea2.getRcut() ) {
            phab = pre11_ * (za * zb) / r;
          } else {
            phab = 0.0;
          }

          break;
        case eamUnknownMix:
        default:

          sprintf(painCave.errMsg,
                  "EAM::getPhi hit a mixing method it doesn't know about!\n"
                  );
          painCave.severity = OPENMD_ERROR;
          painCave.isFatal = 1;
          simError();
        }
        phivals.push_back(phab);
      }
      cs->addPoints(rvals, phivals);
    } else {

      EAMAtomData &data1 = EAMdata[EAMtids[ atomType1->getIdent() ]];
      EAMAtomData &data2 = EAMdata[EAMtids[ atomType2->getIdent() ]];

      RealType re1, A1, B1, alpha1, beta1, kappa1, lambda1;
      RealType re2, A2, B2, alpha2, beta2, kappa2, lambda2;

      re1 = ea1.getRe();
      A1 = ea1.getA();
      B1 = ea1.getB();
      alpha1 = ea1.getAlpha();
      beta1 = ea1.getBeta();
      kappa1 = ea1.getKappa();
      lambda1 = ea1.getLambda();

      re2 = ea2.getRe();
      A2 = ea2.getA();
      B2 = ea2.getB();
      alpha2 = ea2.getAlpha();
      beta2 = ea2.getBeta();
      kappa2 = ea2.getKappa();
      lambda2 = ea2.getLambda();

      RealType rmax = 0.0;
      rmax = max(rmax, data1.rcut);
      rmax = max(rmax, data2.rcut);
      rmax = max(rmax, eamRcut_);

      // use the smallest dr (finest grid) to build our grid:

      RealType dr = min(data1.rho->getSpacing(), data2.rho->getSpacing());

      int nr = int(rmax/dr + 1);

      for (int i = 0; i < nr; i++) rvals.push_back(RealType(i*dr));

      vector<RealType> phivals;
      RealType r;

      for (unsigned int i = 0; i < rvals.size(); i++ ) {
        r = rvals[i];
        rha = 0.0;
        rhb = 0.0;
        pha = 0.0;
        phb = 0.0;
        phab = 0.0;

        // rcut values are derived parameters if no splines are pre-set:

        if ( r < data1.rcut ) {
          rha = data1.rho->getValueAt(r);
          //pha = ZhouPhi(r, re1, A1, B1, alpha1, beta1, kappa1, lambda1);
          pha = Phi(r, re1, A1, B1, alpha1, beta1);
        }
        if ( r < data2.rcut ) {
          rhb = data2.rho->getValueAt(r);
          //phb =  ZhouPhi(r, re2, A2, B2, alpha2, beta2, kappa2, lambda2);
          phb =  Phi(r, re2, A2, B2, alpha2, beta2);
        }

        if ( r < data1.rcut )
          phab = phab + 0.5 * (rhb / rha) * pha;
        if ( r < data2.rcut )
          phab = phab + 0.5 * (rha / rhb) * phb;

        phivals.push_back(phab);

      }
      cs->addPoints(rvals, phivals);
    }

    return cs;
  }

  void EAM::setCutoffRadius( RealType rCut ) {
    eamRcut_ = rCut;
    haveCutoffRadius_ = true;
  }

  void EAM::initialize() {
    // set up the mixing method:
    ForceFieldOptions& fopts = forceField_->getForceFieldOptions();
    string EAMMixMeth = fopts.getEAMMixingMethod();
    toUpper(EAMMixMeth);

    if (EAMMixMeth == "JOHNSON")
      mixMeth_ = eamJohnson;
    else if (EAMMixMeth == "DREAM1")
      mixMeth_ = eamDream1;
    else if (EAMMixMeth == "DREAM2")
      mixMeth_ = eamDream2;
    else if (EAMMixMeth == "DAW")
      mixMeth_ = eamDaw;
    else
      mixMeth_ = eamUnknownMix;

    // find all of the EAM atom Types:
    EAMtypes.clear();
    EAMtids.clear();
    EAMdata.clear();
    MixingMap.clear();
    nEAM_ = 0;

    EAMtids.resize( forceField_->getNAtomType(), -1);

    set<AtomType*>::iterator at;
    for (at = simTypes_.begin(); at != simTypes_.end(); ++at) {
      if ((*at)->isEAM()) nEAM_++;
    }
    EAMdata.resize(nEAM_);
    MixingMap.resize(nEAM_);

    for (at = simTypes_.begin(); at != simTypes_.end(); ++at) {
      if ((*at)->isEAM()) addType(*at);
    }

    // find all of the explicit EAM interactions:
    ForceField::NonBondedInteractionTypeContainer* nbiTypes = forceField_->getNonBondedInteractionTypes();
    ForceField::NonBondedInteractionTypeContainer::MapTypeIterator j;
    ForceField::NonBondedInteractionTypeContainer::KeyType keys;
    NonBondedInteractionType* nbt;

    for (nbt = nbiTypes->beginType(j); nbt != NULL;
         nbt = nbiTypes->nextType(j)) {

      if (nbt->isEAMTable() || nbt->isEAMZhou() ) {

        keys = nbiTypes->getKeys(j);
        AtomType* at1 = forceField_->getAtomType(keys[0]);
        if (at1 == NULL) {
          sprintf( painCave.errMsg,
                   "EAM::initialize could not find AtomType %s\n"
                   "\tfor %s - %s explicit interaction.\n",
                   keys[0].c_str(), keys[0].c_str(), keys[1].c_str());
          painCave.severity = OPENMD_ERROR;
          painCave.isFatal = 1;
          simError();
        }

        AtomType* at2 = forceField_->getAtomType(keys[1]);
        if (at2 == NULL) {
          sprintf( painCave.errMsg,
                   "EAM::initialize could not find AtomType %s\n"
                   "\tfor %s - %s explicit interaction.\n",
                   keys[1].c_str(), keys[0].c_str(), keys[1].c_str());
          painCave.severity = OPENMD_ERROR;
          painCave.isFatal = 1;
          simError();
        }

        EAMInteractionType* eamit = dynamic_cast<EAMInteractionType*>(nbt);

        if (eamit == NULL) {
          sprintf( painCave.errMsg,
                   "EAM::initialize could not convert NonBondedInteractionType\n"
                   "\tto EAMInteractionType for %s - %s interaction.\n",
                   at1->getName().c_str(),
                   at2->getName().c_str());
          painCave.severity = OPENMD_ERROR;
          painCave.isFatal = 1;
          simError();
        }

        if (nbt->isEAMTable()) {
          vector<RealType> phiAB = eamit->getPhi();
          RealType dr = eamit->getDr();
          int nr = eamit->getNr();

          addExplicitInteraction(at1, at2, dr, nr, phiAB);

        } else if (nbt->isEAMZhou()) {

          RealType re = eamit->getRe();
          RealType alpha = eamit->getAlpha();
          RealType beta = eamit->getBeta();
          RealType A = eamit->getA();
          RealType B = eamit->getB();
          RealType kappa = eamit->getKappa();
          RealType lambda = eamit->getLambda();

<<<<<<< HEAD
         addExplicitInteraction(at1, at2, re, alpha, beta, A, B,
                               kappa, lambda);
=======
          addExplicitInteraction(at1, at2, re, alpha, beta, A, B,
                                 kappa, lambda);

        } else if (nbt->isEAMOxides()) {

          RealType re = eamit->getRe();
          RealType alpha = eamit->getAlpha();
          RealType A = eamit->getA();
          RealType Ci = eamit->getCi();
          RealType Cj = eamit->getCj();

          addExplicitInteraction(at1, at2, re, alpha, A, Ci, Cj);
>>>>>>> 3acc1cc7
        }
      }
    }
    initialized_ = true;
  }



  void EAM::addType(AtomType* atomType){

    EAMAdapter ea = EAMAdapter(atomType);
    EAMAtomData eamAtomData;
    EAMType et = ea.getEAMType();

    switch(et) {
    case eamFuncfl: {
      eamAtomData.rho = ea.getRhoSpline();
      eamAtomData.F = ea.getFSpline();
      eamAtomData.Z = ea.getZSpline();
      eamAtomData.rcut = ea.getRcut();
      break;
    }
    case eamZhou2001:
    case eamZhou2004:
    case eamZhou2005:
    case eamZhouRose: {
      RealType re = ea.getRe();
      RealType fe = ea.get_fe();
      RealType rhoe = ea.getRhoe();
      RealType A = ea.getA();
      RealType B = ea.getB();
      RealType alpha = ea.getAlpha();
      RealType beta = ea.getBeta();
      RealType kappa = ea.getKappa();
      RealType lambda = ea.getLambda();
      std::vector<RealType> Fn = ea.getFn();
      std::vector<RealType> F = ea.getF();
      RealType Fe = ea.getFe();
      RealType eta = ea.getEta();
      RealType F0 = ea.getF0();
      // RealType latticeConstant = ea.getLatticeConstant();

      int Nr = 2000;
      // eamAtomData.rcut = latticeConstant * sqrt(10.0) / 2.0;
      //eamAtomData.rcut = re * (pow(10.0, 0.3) + lambda);
      eamAtomData.rcut = std::min(12.0, std::max(9.0, 4.0 * re)) ;
      RealType dr = eamAtomData.rcut/(RealType)(Nr-1);
      RealType r;

      int Nrho = 3000;
      RealType rhomax = max(900.0,
                            max(2.0 * rhoe,
                                ZhouRho(0.0, re, fe, beta, lambda)));
      RealType drho = rhomax/(RealType)(Nrho-1);
      RealType rho;
      RealType phiCC, phiCV;

      std::vector<RealType> rvals;
      std::vector<RealType> zvals;
      std::vector<RealType> ccvals;
      std::vector<RealType> cvvals;

      std::vector<RealType> rhovals;
      std::vector<RealType> funcvals;

      for (int i = 0; i < Nr; i++) {
        r = RealType(i)*dr;
        rvals.push_back(r);
        rhovals.push_back( Rho(r, re,  fe, beta) );
        phiCC = PhiCoreCore(r, re, A, alpha);
        phiCV = PhiCoreValence(r, re, B, beta);
        ccvals.push_back( phiCC );
        cvvals.push_back( phiCV );
      }
      eamAtomData.rho = std::make_shared<CubicSpline>();
      eamAtomData.rho->addPoints(rvals, rhovals);
      eamAtomData.phiCC = std::make_shared<CubicSpline>();
      eamAtomData.phiCC->addPoints(rvals, ccvals);
      eamAtomData.phiCV = std::make_shared<CubicSpline>();
      eamAtomData.phiCV->addPoints(rvals, cvvals);

      rhovals.clear();
      if (et == eamZhou2001) {
        for (int i = 0; i < Nrho; i++) {
          rho = RealType(i)*drho;
          rhovals.push_back(rho);
          funcvals.push_back( Zhou2001Functional(rho, rhoe, Fn, F, Fe, eta) );
        }
      } else if (et == eamZhou2004) {
        RealType rhos = ea.getRhos();
        RealType rhol = ea.getRhol();
        RealType rhoh = ea.getRhoh();
        for (int i = 0; i < Nrho; i++) {
          rho = RealType(i)*drho;
          rhovals.push_back(rho);
          funcvals.push_back( Zhou2004Functional(rho, rhoe, rhos, Fn, F, Fe,
                                                 eta, rhol, rhoh) );

        }
      } else if (et == eamZhou2005) {
        RealType rhos = ea.getRhos();
        RealType F3plus = ea.getF3plus();
        RealType F3minus = ea.getF3minus();
        for (int i = 0; i < Nrho; i++) {
          rho = RealType(i)*drho;
          rhovals.push_back(rho);
          funcvals.push_back( Zhou2005Functional(rho, rhoe, rhos, Fn, F,
                                                 F3plus,  F3minus, Fe, eta) );

        }
      } else if (et == eamZhouRose) {
        for (int i = 0; i < Nrho; i++) {
          rho = RealType(i)*drho;
          rhovals.push_back(rho);
          funcvals.push_back( RoseFunctional(rho, rhoe, F0) );
        }
      }

      eamAtomData.F = std::make_shared<CubicSpline>();
      eamAtomData.F->addPoints(rhovals, funcvals);
      break;
    }
    case eamOxygenFuncfl: {
      RealType re = ea.getRe();
      RealType fe = ea.get_fe();
      
      RealType A = ea.getA();
      RealType B = ea.getB();
      RealType alpha = ea.getAlpha();
      RealType beta = ea.getBeta();
      RealType kappa = ea.getKappa();
      RealType lambda = ea.getLambda();
      
      // RealType latticeConstant = ea.getLatticeConstant();

      int Nr = 2000;
      // eamAtomData.rcut = latticeConstant * sqrt(10.0) / 2.0;
      //eamAtomData.rcut = re * (pow(10.0, 0.3) + lambda);
      eamAtomData.rcut = std::min(12.0, std::max(9.0, 4.0 * re)) ;
      RealType dr = eamAtomData.rcut/(RealType)(Nr-1);
      RealType r;
      RealType phiCC, phiCV;

      std::vector<RealType> rvals;
      std::vector<RealType> zvals;
      std::vector<RealType> ccvals;
      std::vector<RealType> cvvals;

      std::vector<RealType> rhovals;

      for (int i = 0; i < Nr; i++) {
        r = RealType(i)*dr;
        rvals.push_back(r);
        rhovals.push_back( Rho(r, re,  fe, beta,  lambda) );
        phiCC = PhiCoreCore(r, re, A, alpha, kappa);
        phiCV = PhiCoreValence(r, re, B, beta, lambda);
        ccvals.push_back( phiCC );
        cvvals.push_back( phiCV );
      }
      eamAtomData.rho = std::make_shared<CubicSpline>();
      eamAtomData.rho->addPoints(rvals, rhovals);
      eamAtomData.phiCC = std::make_shared<CubicSpline>();
      eamAtomData.phiCC->addPoints(rvals, ccvals);
      eamAtomData.phiCV = std::make_shared<CubicSpline>();
      eamAtomData.phiCV->addPoints(rvals, cvvals);

      
      eamAtomData.F = ea.getFSpline();
      break;
    }
    case eamZhou2005Oxygen : {
      RealType re = ea.getRe();
      RealType fe = ea.get_fe();
      RealType A = ea.getA();
      RealType B = ea.getB();
      RealType alpha = ea.getAlpha();
      RealType beta = ea.getBeta();
      RealType kappa = ea.getKappa();
      RealType lambda = ea.getLambda();

      RealType gamma = ea.getGamma();
      RealType nu = ea.getNu();
      std::vector<RealType> OrhoLimits = ea.getOrhoLimits();
      std::vector<RealType> OrhoE = ea.getOrhoE();
      std::vector<std::vector<RealType> > OF = ea.getOF();

      int Nr = 2000;
      // eamAtomData.rcut = 6.0;
      //eamAtomData.rcut = re * (pow(10.0, 3.0/10.0) + nu );

      eamAtomData.rcut = std::min(12.0, std::max(9.0, 4.0 * re)) ;
      RealType dr = eamAtomData.rcut/(RealType)(Nr-1);
      RealType r;

      int Nrho = 3000;
      RealType rhomax = max(800.0,
                            ZhouRho(0.0, re, fe, gamma, nu));
      RealType drho = rhomax/(RealType)(Nrho-1);
      RealType rho, phiCC, phiCV;

      std::vector<RealType> rvals;
      std::vector<RealType> zvals;
      std::vector<RealType> ccvals;
      std::vector<RealType> cvvals;

      std::vector<RealType> rhovals;
      std::vector<RealType> funcvals;

      for (int i = 0; i < Nr; i++) {
        r = RealType(i)*dr;
        rvals.push_back(r);
        rhovals.push_back( Rho(r, re,  fe, gamma,  nu) );
        phiCC = PhiCoreCore(r, re, A, alpha, kappa);
        phiCV = PhiCoreValence(r, re, B, beta, lambda);
        ccvals.push_back( phiCC );
        cvvals.push_back( phiCV );
      }
      eamAtomData.rho = std::make_shared<CubicSpline>();
      eamAtomData.rho->addPoints(rvals, rhovals);
      eamAtomData.phiCC = std::make_shared<CubicSpline>();
      eamAtomData.phiCC->addPoints(rvals, ccvals);
      eamAtomData.phiCV = std::make_shared<CubicSpline>();
      eamAtomData.phiCV->addPoints(rvals, cvvals);

      rhovals.clear();
      for (int i = 0; i < Nrho; i++) {
        rho = RealType(i)*drho;
        rhovals.push_back(rho);
        funcvals.push_back( Zhou2005OxygenFunctional(rho, OrhoLimits, OrhoE,
                                                     OF) );
      }

      eamAtomData.F = std::make_shared<CubicSpline>();
      eamAtomData.F->addPoints(rhovals, funcvals);
      break;
    }

    case eamUnknown: {
      sprintf( painCave.errMsg,
               "EAM::addType found an unknown EAM type for atomType %s\n",
               atomType->getName().c_str());
      painCave.severity = OPENMD_ERROR;
      painCave.isFatal = 1;
      simError();
      break;
    }
    }

    FluctuatingChargeAdapter fqa = FluctuatingChargeAdapter(atomType);
    if (fqa.isFluctuatingCharge()) {
      if (fqa.isMetallic()) {
        eamAtomData.isFluctuatingCharge = true;
        eamAtomData.nValence = fqa.getNValence();
        eamAtomData.nMobile = fqa.getNMobile();
      } else {
        eamAtomData.isFluctuatingCharge = false;
      }
    } else {
      eamAtomData.isFluctuatingCharge = false;
    }

    // add it to the map:
    int atid = atomType->getIdent();
    int eamtid = EAMtypes.size();

    pair<set<int>::iterator,bool> ret;
    ret = EAMtypes.insert( atid );
    if (ret.second == false) {
      sprintf( painCave.errMsg,
               "EAM already had a previous entry with ident %d\n",
               atid);
      painCave.severity = OPENMD_INFO;
      painCave.isFatal = 0;
      simError();
    }

    EAMtids[atid] = eamtid;
    EAMdata[eamtid] = eamAtomData;
    MixingMap[eamtid].resize(nEAM_);

    // Now, iterate over all known types and add to the mixing map:

    std::set<int>::iterator it;
    for( it = EAMtypes.begin(); it != EAMtypes.end(); ++it) {

      int eamtid2 = EAMtids[ (*it) ];
      AtomType* atype2 = forceField_->getAtomType( (*it) );

      EAMInteractionData mixer;
      mixer.phi = getPhi(atomType, atype2);
      mixer.rcut = mixer.phi->getLimits().second;
      mixer.explicitlySet = false;

      MixingMap[eamtid2].resize( nEAM_ );

      MixingMap[eamtid][eamtid2] = mixer;
      if (eamtid2 != eamtid) {
        MixingMap[eamtid2][eamtid] = mixer;
      }
    }
    return;
  }

  void EAM::addExplicitInteraction(AtomType* atype1, AtomType* atype2,
                                   RealType dr, int nr,
                                   vector<RealType> phiVals) {

    EAMInteractionData mixer;
    CubicSplinePtr cs {std::make_shared<CubicSpline>()};
    vector<RealType> rVals;

    for (int i = 0; i < nr; i++) rVals.push_back(i * dr);

    cs->addPoints(rVals, phiVals);
    mixer.phi = cs;
    mixer.rcut = mixer.phi->getLimits().second;
    mixer.explicitlySet = true;

    int atid1 = atype1->getIdent();
    int atid2 = atype2->getIdent();

    int eamtid1, eamtid2;

    pair<set<int>::iterator,bool> ret;
    ret = EAMtypes.insert( atid1 );
    if (ret.second == false) {
      // already had this type in the EAMMap, just get the eamtid:
      eamtid1 = EAMtids[ atid1 ];
    } else {
      // didn't already have it, so make a new one and assign it:
      eamtid1 = nEAM_;
      EAMtids[atid1] = nEAM_;
      nEAM_++;
    }

    ret = EAMtypes.insert( atid2 );
    if (ret.second == false) {
      // already had this type in the EAMMap, just get the eamtid:
      eamtid2 = EAMtids[ atid2 ];
    } else {
      // didn't already have it, so make a new one and assign it:
      eamtid2 = nEAM_;
      EAMtids[atid2] = nEAM_;
      nEAM_++;
    }

    MixingMap.resize(nEAM_);
    MixingMap[eamtid1].resize(nEAM_);
    MixingMap[eamtid1][eamtid2] = mixer;

    if (eamtid2 != eamtid1) {
      MixingMap[eamtid2].resize(nEAM_);
      MixingMap[eamtid2][eamtid1] = mixer;
    }
    return;
  }

  void EAM::addExplicitInteraction(AtomType* atype1, AtomType* atype2,
                                   RealType re, RealType alpha, RealType beta,
                                   RealType A, RealType B, RealType kappa,
                                   RealType lambda) {

    CubicSplinePtr cs {std::make_shared<CubicSpline>()};       

    EAMInteractionData mixer;
    std::vector<RealType> rVals;
    std::vector<RealType> phiVals;
    std::vector<RealType> jVals;

    int Nr = 2000;
    RealType r;

    // default to FCC if we don't specify HCP or BCC:
    //RealType rcut = sqrt(5.0) * re;
    RealType rcut = std::min(12.0, std::max(9.0, 4.0 * re));
    RealType dr = rcut/(RealType)(Nr-1);

    for (int i = 0; i < Nr; i++) {
      r = RealType(i)*dr;
      rVals.push_back(r);
      phiVals.push_back( ZhouPhi(r, re, A, B, alpha, beta,
                                 kappa, lambda) );
    }
    cs->addPoints(rVals, phiVals);
    mixer.phi = cs;
    mixer.rcut = mixer.phi->getLimits().second;
    mixer.explicitlySet = true;

    int atid1 = atype1->getIdent();
    int atid2 = atype2->getIdent();

    int eamtid1, eamtid2;

    pair<set<int>::iterator,bool> ret;
    ret = EAMtypes.insert( atid1 );
    if (ret.second == false) {
      // already had this type in the EAMMap, just get the eamtid:
      eamtid1 = EAMtids[ atid1 ];
    } else {
      // didn't already have it, so make a new one and assign it:
      eamtid1 = nEAM_;
      EAMtids[atid1] = nEAM_;
      nEAM_++;
    }

    ret = EAMtypes.insert( atid2 );
    if (ret.second == false) {
      // already had this type in the EAMMap, just get the eamtid:
      eamtid2 = EAMtids[ atid2 ];
    } else {
      // didn't already have it, so make a new one and assign it:
      eamtid2 = nEAM_;
      EAMtids[atid2] = nEAM_;
      nEAM_++;
    }
    
    MixingMap.resize(nEAM_);
    MixingMap[eamtid1].resize(nEAM_);
    MixingMap[eamtid1][eamtid2] = mixer;
    if (eamtid2 != eamtid1) {
      MixingMap[eamtid2].resize(nEAM_);
      MixingMap[eamtid2][eamtid1] = mixer;
    }
    return;
  }

  void EAM::addExplicitInteraction(AtomType* atype1, AtomType* atype2,
                                   RealType re, RealType alpha,
				   RealType A, RealType Ci, RealType Cj) {

    CubicSplinePtr cs {std::make_shared<CubicSpline>()};       

    EAMInteractionData mixer;
    std::vector<RealType> rVals;
    std::vector<RealType> phiVals;

    int Nr = 2000;
    RealType r;
    RealType phiCC;

    // default to FCC if we don't specify HCP or BCC:
    RealType rcut = sqrt(5.0) * re;

    RealType dr = rcut/(RealType)(Nr-1);

    for (int i = 0; i < Nr; i++) {
      r = RealType(i)*dr;
      rVals.push_back(r);
      phiCC = ZhouPhiCoreCore(r, re, A, 0.0, 0.0);
      phiVals.push_back( phiCC );
    }
   
    cs->addPoints(rVals, phiVals);
    mixer.phiCC = cs;
    mixer.rcut = mixer.phi->getLimits().second;

    mixer.Ci = Ci;
    mixer.Cj = Cj;
      
    mixer.explicitlySet = true;

    int atid1 = atype1->getIdent();
    int atid2 = atype2->getIdent();

    int eamtid1, eamtid2;

    pair<set<int>::iterator,bool> ret;
    ret = EAMtypes.insert( atid1 );
    if (ret.second == false) {
      // already had this type in the EAMMap, just get the eamtid:
      eamtid1 = EAMtids[ atid1 ];
    } else {
      // didn't already have it, so make a new one and assign it:
      eamtid1 = nEAM_;
      EAMtids[atid1] = nEAM_;
      nEAM_++;
    }

    ret = EAMtypes.insert( atid2 );
    if (ret.second == false) {
      // already had this type in the EAMMap, just get the eamtid:
      eamtid2 = EAMtids[ atid2 ];
    } else {
      // didn't already have it, so make a new one and assign it:
      eamtid2 = nEAM_;
      EAMtids[atid2] = nEAM_;
      nEAM_++;
    }

    MixingMap.resize(nEAM_);
    MixingMap[eamtid1].resize(nEAM_);
    MixingMap[eamtid1][eamtid2] = mixer;

    if (eamtid2 != eamtid1) {
      MixingMap[eamtid2].resize(nEAM_);
      MixingMap[eamtid2][eamtid1] = mixer;
    }
    return;
  }
  
  void EAM::calcDensity(InteractionData &idat) {

    if (!initialized_) initialize();

    EAMAtomData &data1 = EAMdata[EAMtids[idat.atid1]];
    EAMAtomData &data2 = EAMdata[EAMtids[idat.atid2]];
    RealType s;

    if (haveCutoffRadius_)
      if ( idat.rij > eamRcut_) return;

    if ( idat.rij < data1.rcut) {
      s = 1.0;
      if (data1.isFluctuatingCharge) {
	if (mixMeth_ == eamDream2) 
	  s = gFunc(idat.flucQ1, data1.nValence, data1.nMobile);
	else 
	  s = (data1.nValence - idat.flucQ1) / (data1.nValence);	
      }
      idat.rho2 += s * data1.rho->getValueAt( idat.rij );
    }

    if ( idat.rij < data2.rcut) {
      s = 1.0;
      if (data2.isFluctuatingCharge) {
	if (mixMeth_ == eamDream2) 
	  s = gFunc(idat.flucQ2, data2.nValence, data2.nMobile);
	else
	  s = (data2.nValence - idat.flucQ2) / (data2.nValence);	
      }
      idat.rho1 += s * data2.rho->getValueAt( idat.rij );
    }

    return;
  }

  void EAM::calcFunctional(SelfData &sdat) {

    if (!initialized_) initialize();
    EAMAtomData &data1 = EAMdata[ EAMtids[sdat.atid] ];

    data1.F->getValueAndDerivativeAt( sdat.rho, sdat.frho,
                                      sdat.dfrhodrho );

    sdat.selfPot[METALLIC_EMBEDDING_FAMILY] += sdat.frho;
    
    if (sdat.isSelected)
      sdat.selePot[METALLIC_EMBEDDING_FAMILY] += sdat.frho;
    
    if (sdat.doParticlePot)
      sdat.particlePot += sdat.frho;
   
    return;
  }

  void EAM::calcForce(InteractionData &idat) {

    if (!initialized_) initialize();

    if (haveCutoffRadius_)
      if ( idat.rij > eamRcut_) return;

    int eamtid1 = EAMtids[idat.atid1];
    int eamtid2 = EAMtids[idat.atid2];
    EAMAtomData &data1 = EAMdata[eamtid1];
    EAMAtomData &data2 = EAMdata[eamtid2];

    // get type-specific cutoff radii

    RealType rci = data1.rcut;
    RealType rcj = data2.rcut;
    RealType rcij = MixingMap[eamtid1][eamtid2].rcut;

    RealType rha(0.0), drha(0.0), rhb(0.0), drhb(0.0);
    RealType pha(0.0), dpha(0.0), phb(0.0), dphb(0.0);

    RealType phab(0.0), dvpdr(0.0);
    RealType drhoidr(0.0), drhojdr(0.0), dudr(0.0);
    // For DREAM, we need nValence (Va, Vb), nMobile (Ma, Mb), for
    // each type, and density scaling variables (si, sj) for each atom:
    RealType Va(0.0), Vb(0.0);
    RealType Ma(0.0), Mb(0.0);
    RealType si(1.0), sj(1.0);
    RealType sip(0.0), sjp(0.0);
    RealType Ci(1.0), Cj(1.0);

    rhat =  idat.d / idat.rij;
    if ( idat.rij < rci && idat.rij < rcij ) {
      data1.rho->getValueAndDerivativeAt( idat.rij, rha, drha);
      CubicSplinePtr phi = MixingMap[eamtid1][eamtid1].phi;
      phi->getValueAndDerivativeAt( idat.rij, pha, dpha);
    }

    if ( idat.rij < rcj && idat.rij < rcij ) {
      data2.rho->getValueAndDerivativeAt( idat.rij, rhb, drhb );
      CubicSplinePtr phi = MixingMap[eamtid2][eamtid2].phi;
      phi->getValueAndDerivativeAt( idat.rij, phb, dphb);
    }

    bool hasFlucQ = data1.isFluctuatingCharge || data2.isFluctuatingCharge;
    bool isExplicit = MixingMap[eamtid1][eamtid2].explicitlySet;
<<<<<<< HEAD
    if (hasFlucQ && !isExplicit) {
=======

    if (hasFlucQ) {
>>>>>>> 3acc1cc7
      
      if (data1.isFluctuatingCharge) {
	Va = data1.nValence;
	Ma = data1.nMobile;
	if (mixMeth_ == eamDream2)
	  si = gFunc(idat.flucQ1, Va, Ma);
	else 
	  si = (Va -  idat.flucQ1) / Va;
      }
      if (data2.isFluctuatingCharge) {
	Vb = data2.nValence;
	Mb = data2.nMobile;
	if (mixMeth_ == eamDream2)
	  sj = gFunc(idat.flucQ2, Vb, Mb);
	else
	  sj = (Vb - idat.flucQ2) / Vb;
      }
      
      if (mixMeth_ == eamJohnson || mixMeth_ == eamDream1) {

        if ( idat.rij < rci  && idat.rij < rcij ) {
          phab = phab + 0.5 * (sj/si) * (rhb / rha) * pha;
          dvpdr = dvpdr + 0.5 * (sj/si) * ((rhb/rha)*dpha +
                                           pha*((drhb/rha) - (rhb*drha/rha/rha)));

          if (data1.isFluctuatingCharge) {
            idat.dVdFQ1 += 0.5 * (rhb * sj * pha) / (rha * Ma * si * si);
          }
          if (data2.isFluctuatingCharge) {
            idat.dVdFQ2 -= 0.5 * (rhb * pha) / (rha * Mb * si);
          }
        }

        if ( idat.rij < rcj  && idat.rij < rcij ) {
          phab = phab + 0.5 * (si/sj) * (rha / rhb) * phb;
          dvpdr = dvpdr + 0.5 * (si/sj) * ((rha/rhb)*dphb +
                                           phb*((drha/rhb) - (rha*drhb/rhb/rhb)));

          if (data1.isFluctuatingCharge) {
            idat.dVdFQ1 -= 0.5 * (rha * phb) / (rhb * Ma * sj);
          }
          if (data2.isFluctuatingCharge) {
            idat.dVdFQ2 += 0.5 * (rha * si * phb) / (rhb * Mb * sj * sj);
          }
        }
      } else {

	if (isExplicit) {
	  CubicSplinePtr phiCC = MixingMap[eamtid1][eamtid2].phiCC;
	  phiCC->getValueAndDerivativeAt( idat.rij, phab, dvpdr);	  
	} else {
	
	  // Core-Core part first - no fluctuating charge, just Johnson mixing:
	  
	  if ( idat.rij < rci  && idat.rij < rcij ) {
	    CubicSplinePtr phiACC = data1.phiCC;
	    phiACC->getValueAndDerivativeAt( idat.rij, pha, dpha);
	    phab += 0.5 * (rhb / rha) * pha;
	    dvpdr += 0.5 * ((rhb/rha)*dpha +
			    pha*((drhb/rha) - (rhb*drha/rha/rha)));
	  }
	  if ( idat.rij < rcj  && idat.rij < rcij ) {
	    CubicSplinePtr phiBCC = data2.phiCC;
	    phiBCC->getValueAndDerivativeAt( idat.rij, phb, dphb);
	    phab += 0.5 * (rha / rhb) * phb;
	    dvpdr += 0.5 * ((rha/rhb)*dphb +
			    phb*((drha/rhb) - (rha*drhb/rhb/rhb)));
	  }
	}

	if (isExplicit) {
	  Ci = MixingMap[eamtid1][eamtid2].Ci;
	  Cj = MixingMap[eamtid1][eamtid2].Cj;
	}
        // Core-Valence next, this does include fluctuating charges:

	if (data1.isFluctuatingCharge) {
	  sip = gPrime(idat.flucQ1, Va, Ma);
        }
        if (data2.isFluctuatingCharge) {
	  sjp = gPrime(idat.flucQ2, Vb, Mb);
        }
        
        if ( idat.rij < rci  && idat.rij < rcij ) {
          CubicSplinePtr phiACV = data1.phiCV;
          phiACV->getValueAndDerivativeAt( idat.rij, pha, dpha);
	  
          phab += 0.5 * sj * Ci * (rhb / rha) * pha;
          dvpdr += 0.5 * sj * Ci * ((rhb/rha)*dpha +
				    pha * ((drhb/rha) - (rhb*drha/rha/rha)));
	  
          if (data2.isFluctuatingCharge) {
            idat.dVdFQ2 +=  0.5 * sjp * Ci * (rhb / rha) * pha;
          }
        }
        if ( idat.rij < rcj  && idat.rij < rcij ) {
          CubicSplinePtr phiBCV = data2.phiCV;
          phiBCV->getValueAndDerivativeAt( idat.rij, phb, dphb);

          phab += 0.5 * si * Cj * (rha / rhb) * phb;
          dvpdr += 0.5 * si * Cj * ((rha/rhb)*dphb +
				    phb * ((drha/rhb) - (rha*drhb/rhb/rhb)));

          if (data1.isFluctuatingCharge) {
            idat.dVdFQ1 +=  0.5 * sip * Cj * (rha / rhb) * phb;
          }
        }
      }
    } else {
      if ( idat.rij < rcij ) {
        CubicSplinePtr phi = MixingMap[eamtid1][eamtid2].phi;
        phi->getValueAndDerivativeAt( idat.rij, phab, dvpdr);
      }
    }

    drhoidr = si * drha;
    drhojdr = sj * drhb;

    dudr = drhojdr * idat.dfrho1 + drhoidr * idat.dfrho2 + dvpdr;

    idat.f1 += rhat * dudr;

    if (idat.doParticlePot) {
      // particlePot is the difference between the full potential and
      // the full potential without the presence of a particular
      // particle (atom1).
      //
      // This reduces the density at other particle locations, so we
      // need to recompute the density at atom2 assuming atom1 didn't
      // contribute.  This then requires recomputing the density
      // functional for atom2 as well.

      idat.particlePot1 += data2.F->getValueAt( idat.rho2 - rha )
        - idat.frho2;

      idat.particlePot2 += data1.F->getValueAt( idat.rho1 - rhb )
        - idat.frho1;
    }

    idat.pot[METALLIC_PAIR_FAMILY] += phab;
    if (idat.isSelected)
      idat.selePot[METALLIC_PAIR_FAMILY] += phab;

    idat.vpair += phab;

    // When densities are fluctuating, the functional depends on the
    // fluctuating densities from other sites:
    if (data1.isFluctuatingCharge) {
      if (mixMeth_ == eamDream2) 
	idat.dVdFQ1 += idat.dfrho2 * rha * sip;
      else
	idat.dVdFQ1 -= idat.dfrho2 * rha / Va;    
    }
    if (data2.isFluctuatingCharge) {
      if (mixMeth_ == eamDream2)
	idat.dVdFQ2 += idat.dfrho1 * rhb * sjp;
      else
	idat.dVdFQ2 -= idat.dfrho1 * rhb / Vb;
    }

    return;
  }

  RealType EAM::getSuggestedCutoffRadius(pair<AtomType*, AtomType*> atypes) {
    if (!initialized_) initialize();

    RealType cut = 0.0;

    int atid1 = atypes.first->getIdent();
    int atid2 = atypes.second->getIdent();
    int eamtid1 = EAMtids[atid1];
    int eamtid2 = EAMtids[atid2];

    if (eamtid1 != -1) {
      EAMAtomData data1 = EAMdata[eamtid1];
      cut = data1.rcut;
    }

    if (eamtid2 != -1) {
      EAMAtomData data2 = EAMdata[eamtid2];
      if (data2.rcut > cut)
        cut = data2.rcut;
    }

    return cut;
  }

}<|MERGE_RESOLUTION|>--- conflicted
+++ resolved
@@ -88,17 +88,12 @@
 
   RealType EAM::ZhouPhiCoreCore(RealType r, RealType re,
                                 RealType A, RealType alpha, RealType kappa) {
-<<<<<<< HEAD
     return ( A*exp (-alpha * (r/re-1.0) ) )  /  (1.0 + fastPower(r/re-kappa, 20));
   }
 
   RealType EAM::PhiCoreCore(RealType r, RealType re,
                                 RealType A) {
     return ( A*exp (-alpha * (r/re-1.0) ) ) ;
-=======
-    return
-      ( A*exp (-alpha * (r/re-1.0) ) );
->>>>>>> 3acc1cc7
   }
 
   RealType EAM::ZhouPhiCoreValence(RealType r, RealType re,
@@ -541,10 +536,6 @@
           RealType kappa = eamit->getKappa();
           RealType lambda = eamit->getLambda();
 
-<<<<<<< HEAD
-         addExplicitInteraction(at1, at2, re, alpha, beta, A, B,
-                               kappa, lambda);
-=======
           addExplicitInteraction(at1, at2, re, alpha, beta, A, B,
                                  kappa, lambda);
 
@@ -557,7 +548,6 @@
           RealType Cj = eamit->getCj();
 
           addExplicitInteraction(at1, at2, re, alpha, A, Ci, Cj);
->>>>>>> 3acc1cc7
         }
       }
     }
@@ -1159,12 +1149,8 @@
 
     bool hasFlucQ = data1.isFluctuatingCharge || data2.isFluctuatingCharge;
     bool isExplicit = MixingMap[eamtid1][eamtid2].explicitlySet;
-<<<<<<< HEAD
-    if (hasFlucQ && !isExplicit) {
-=======
 
     if (hasFlucQ) {
->>>>>>> 3acc1cc7
       
       if (data1.isFluctuatingCharge) {
 	Va = data1.nValence;
