/*
 * Copyright (c) 2005 The University of Notre Dame. All Rights Reserved.
 *
 * The University of Notre Dame grants you ("Licensee") a
 * non-exclusive, royalty free, license to use, modify and
 * redistribute this software in source and binary code form, provided
 * that the following conditions are met:
 *
 * 1. Redistributions of source code must retain the above copyright
 *    notice, this list of conditions and the following disclaimer.
 *
 * 2. Redistributions in binary form must reproduce the above copyright
 *    notice, this list of conditions and the following disclaimer in the
 *    documentation and/or other materials provided with the
 *    distribution.
 *
 * This software is provided "AS IS," without a warranty of any
 * kind. All express or implied conditions, representations and
 * warranties, including any implied warranty of merchantability,
 * fitness for a particular purpose or non-infringement, are hereby
 * excluded.  The University of Notre Dame and its licensors shall not
 * be liable for any damages suffered by licensee as a result of
 * using, modifying or distributing the software or its
 * derivatives. In no event will the University of Notre Dame or its
 * licensors be liable for any lost revenue, profit or data, or for
 * direct, indirect, special, consequential, incidental or punitive
 * damages, however caused and regardless of the theory of liability,
 * arising out of the use of or inability to use software, even if the
 * University of Notre Dame has been advised of the possibility of
 * such damages.
 *
 * SUPPORT OPEN SCIENCE!  If you use OpenMD or its source code in your
 * research, please cite the appropriate papers when you publish your
 * work.  Good starting points are:
 *                                                                      
 * [1]  Meineke, et al., J. Comp. Chem. 26, 252-271 (2005).             
 * [2]  Fennell & Gezelter, J. Chem. Phys. 124, 234104 (2006).          
 * [3]  Sun, Lin & Gezelter, J. Chem. Phys. 128, 24107 (2008).          
 * [4]  Kuang & Gezelter,  J. Chem. Phys. 133, 164101 (2010).
 * [5]  Vardeman, Stocker & Gezelter, J. Chem. Theory Comput. 7, 834 (2011).
 */
 
/**
 * @file Vector.hpp
 * @author Teng Lin
 * @date 09/14/2004
 * @version 1.0
 */
 
#ifndef MATH_VECTOR_HPP
#define MATH_VECTOR_HPP

#include <cassert>
#include <cmath>
#include <iostream>
#include <math.h>
#include "config.h"
namespace OpenMD {

  static const RealType epsilon = 0.000001;

  template<typename T>
  inline bool equal(T e1, T e2) {
    return e1 == e2;
  }

  //template<>
  //inline bool equal(float e1, float e2) {
  //  return fabs(e1 - e2) < epsilon;
  //}

  template<>
  inline bool equal(RealType e1, RealType e2) {
    return fabs(e1 - e2) < epsilon;
  }
    
  /**
   * @class Vector Vector.hpp "math/Vector.hpp"
   * @brief Fix length vector class
   */
  template<typename Real, unsigned int Dim>
  class Vector{
  public:

    typedef Real ElemType;
    typedef Real* ElemPoinerType;

    /** default constructor */
    inline Vector(){
      for (unsigned int i = 0; i < Dim; i++)
	this->data_[i] = 0;
    }

    /** Constructs and initializes a Vector from a vector */
    inline Vector(const Vector<Real, Dim>& v) {
      *this  = v;
    }

    /** copy assignment operator */
    inline Vector<Real, Dim>& operator=(const Vector<Real, Dim>& v) {
      if (this == &v)
	return *this;
                
      for (unsigned int i = 0; i < Dim; i++)            
	this->data_[i] = v[i];
                
      return *this;
    }

    // template<typename T>
    // inline Vector(const T& s){
    inline Vector(const Real& s) {
      for (unsigned int i = 0; i < Dim; i++)
        this->data_[i] = s;
    }
            
    /** Constructs and initializes a Vector from an array */            
    inline Vector( Real* v) {
      for (unsigned int i = 0; i < Dim; i++)
	this->data_[i] = v[i];
    }

    /** 
     * Returns reference of ith element.
     * @return reference of ith element
     * @param i index
     */
    inline Real& operator[](unsigned int  i) {
      assert( i < Dim);
      return this->data_[i];
    }

    /** 
     * Returns reference of ith element.
     * @return reference of ith element
     * @param i index
     */
    inline Real& operator()(unsigned int  i) {
      assert( i < Dim);
      return this->data_[i];
    }

    /** 
     * Returns constant reference of ith element.
     * @return reference of ith element
     * @param i index
     */
    inline  const Real& operator[](unsigned int i) const {
      assert( i < Dim);
      return this->data_[i];
    }

    /** 
     * Returns constant reference of ith element.
     * @return reference of ith element
     * @param i index
     */
    inline  const Real& operator()(unsigned int i) const {
      assert( i < Dim);
      return this->data_[i];
    }

    /** Copy the internal data to an array*/
    void getArray(Real* array) {
      for (unsigned int i = 0; i < Dim; i ++) {
	array[i] = this->data_[i];
      }                
    }

    /** Returns the pointer of internal array */
    Real* getArrayPointer() {
      return this->data_;
    }
            
    /**
     * Tests if this vetor is equal to other vector
     * @return true if equal, otherwise return false
     * @param v vector to be compared
     */
    inline bool operator ==(const Vector<Real, Dim>& v) {

      for (unsigned int i = 0; i < Dim; i ++) {
	if (!equal(this->data_[i], v[i])) {
	  return false;
	}
      }
                
      return true;
    }

    /**
     * Tests if this vetor is not equal to other vector
     * @return true if equal, otherwise return false
     * @param v vector to be compared
     */
    inline bool operator !=(const Vector<Real, Dim>& v) {
      return !(*this == v);
    }
             
    /** Negates the value of this vector in place. */           
    inline void negate() {
      for (unsigned int i = 0; i < Dim; i++)
	this->data_[i] = -this->data_[i];
    }

    /**
     * Sets the value of this vector to the negation of vector v1.
     * @param v1 the source vector
     */
    inline void negate(const Vector<Real, Dim>& v1) {
      for (unsigned int i = 0; i < Dim; i++)
	this->data_[i] = -v1.data_[i];

    }
            
    /**
     * Sets the value of this vector to the sum of itself and v1 (*this += v1).
     * @param v1 the other vector
     */
    inline void add( const Vector<Real, Dim>& v1 ) {
      for (unsigned int i = 0; i < Dim; i++)
	this->data_[i] += v1.data_[i];
    }

    /**
     * Sets the value of this vector to the sum of v1 and v2 (*this = v1 + v2).
     * @param v1 the first vector
     * @param v2 the second vector
     */
    inline void add( const Vector<Real, Dim>& v1, const Vector<Real, Dim>& v2 ) {
      for (unsigned int i = 0; i < Dim; i++)
	this->data_[i] = v1.data_[i] + v2.data_[i];
    }

    /**
     * Sets the value of this vector to the difference  of itself and v1 (*this -= v1).
     * @param v1 the other vector
     */
    inline void sub( const Vector<Real, Dim>& v1 ) {
      for (unsigned int i = 0; i < Dim; i++)
	this->data_[i] -= v1.data_[i];
    }

    /**
     * Sets the value of this vector to the difference of vector v1 and v2 (*this = v1 - v2).
     * @param v1 the first vector
     * @param v2 the second vector
     */
    inline void sub( const Vector<Real, Dim>& v1, const Vector  &v2 ){
      for (unsigned int i = 0; i < Dim; i++)
	this->data_[i] = v1.data_[i] - v2.data_[i];
    }

    /**
     * Sets the value of this vector to the scalar multiplication of itself (*this *= s).
     * @param s the scalar value
     */
    inline void mul( Real s ) {
      for (unsigned int i = 0; i < Dim; i++)
	this->data_[i] *= s;
    }

    /**
     * Sets the value of this vector to the scalar multiplication of vector v1  
     * (*this = s * v1).
     * @param v1 the vector            
     * @param s the scalar value
     */
    inline void mul( const Vector<Real, Dim>& v1, Real s) {
      for (unsigned int i = 0; i < Dim; i++)
	this->data_[i] = s * v1.data_[i];
    }

    /**
     * Sets the elements of this vector to the multiplication of
     * elements of two other vectors.  Not to be confused with scalar
     * multiplication (mul) or dot products.
     *
     * (*this.data_[i] =  v1.data_[i] * v2.data_[i]).
     * @param v1 the first vector            
     * @param v2 the second vector
     */
    inline void Vmul( const Vector<Real, Dim>& v1, const Vector<Real, Dim>& v2) {
      for (unsigned int i = 0; i < Dim; i++)
	this->data_[i] = v1.data_[i] * v2.data_[i];
    }

<<<<<<< HEAD
=======
    /* replaces the elements with the absolute values of those elements */
    inline Vector<Real, Dim>& abs() {
      for (unsigned int i = 0; i < Dim; i++) {
        this->data_[i] = std::abs(this->data_[i]);
      }
      return *this;
    }
    
    /* returns the maximum value in this vector */
    inline Real max() {
      Real val = this->data_[0];
      for (unsigned int i = 0; i < Dim; i++) {
        if (this->data_[i] > val) val = this->data_[i];
      }
      return val;
    }
     
>>>>>>> dbc11772
    /**
     * Sets the value of this vector to the scalar division of itself  (*this /= s ).
     * @param s the scalar value
     */             
    inline void div( Real s) {
      for (unsigned int i = 0; i < Dim; i++)            
	this->data_[i] /= s;
    }

    /**
     * Sets the value of this vector to the scalar division of vector v1  (*this = v1 / s ).
     * @param v1 the source vector
     * @param s the scalar value
     */                         
    inline void div( const Vector<Real, Dim>& v1, Real s ) {
      for (unsigned int i = 0; i < Dim; i++)
	this->data_[i] = v1.data_[i] / s;
    }

    /**
     * Sets the elements of this vector to the division of
     * elements of two other vectors.  Not to be confused with scalar
     * division (div)
     *
     * (*this.data_[i] =  v1.data_[i] / v2.data_[i]).
     * @param v1 the first vector            
     * @param v2 the second vector
     */
    inline void Vdiv( const Vector<Real, Dim>& v1, const Vector<Real, Dim>& v2) {
      for (unsigned int i = 0; i < Dim; i++)
	this->data_[i] = v1.data_[i] / v2.data_[i];
    }


    /** @see #add */
    inline Vector<Real, Dim>& operator +=( const Vector<Real, Dim>& v1 ) {
      add(v1);
      return *this;
    }

    /** @see #sub */
    inline Vector<Real, Dim>& operator -=( const Vector<Real, Dim>& v1 ) {
      sub(v1);
      return *this;
    }

    /** @see #mul */
    inline Vector<Real, Dim>& operator *=( Real s) {
      mul(s);
      return *this;
    }

    /** @see #div */
    inline Vector<Real, Dim>& operator /=( Real s ) {
      div(s);
      return *this;
    }

    /**
     * Returns the sum of all elements of this vector.
     * @return the sum of all elements of this vector
     */
    inline Real sum() {
      Real tmp;
      tmp = 0;
      for (unsigned int i = 0; i < Dim; i++)
	tmp += this->data_[i];
      return tmp;  
    }

    /**
     * Returns the product of all elements of this vector.
     * @return the product of all elements of this vector
     */
    inline Real componentProduct() {
      Real tmp;
      tmp = 1;
      for (unsigned int i = 0; i < Dim; i++)
	tmp *= this->data_[i];
      return tmp;  
    }
            
    /**
     * Returns the length of this vector.
     * @return the length of this vector
     */
    inline Real length() {
      return sqrt(lengthSquare());  
    }
            
    /**
     * Returns the squared length of this vector.
     * @return the squared length of this vector
     */
    inline Real lengthSquare() {
      return dot(*this, *this);
    }
            
    /** Normalizes this vector in place */
    inline void normalize() {
      Real len;

      len = length();
                
      //if (len < OpenMD::NumericConstant::epsilon)
      //  throw();
                
      *this /= len;
    }

    /**
     * Tests if this vector is normalized
     * @return true if this vector is normalized, otherwise return false
     */
    inline bool isNormalized() {
      return equal(lengthSquare(), (RealType)1);
    }           

    unsigned int size() {return Dim;}
  protected:
    Real data_[Dim];
        
  };

  /** unary minus*/
  template<typename Real, unsigned int Dim>    
  inline Vector<Real, Dim> operator -(const Vector<Real, Dim>& v1){
    Vector<Real, Dim> tmp(v1);
    tmp.negate();
    return tmp;
  }

  /**
   * Return the sum of two vectors  (v1 - v2). 
   * @return the sum of two vectors
   * @param v1 the first vector
   * @param v2 the second vector
   */   
  template<typename Real, unsigned int Dim>    
  inline Vector<Real, Dim> operator +(const Vector<Real, Dim>& v1, const Vector<Real, Dim>& v2) {
    Vector<Real, Dim> result;
        
    result.add(v1, v2);
    return result;        
  }

  /**
   * Return the difference of two vectors  (v1 - v2). 
   * @return the difference of two vectors
   * @param v1 the first vector
   * @param v2 the second vector
   */  
  template<typename Real, unsigned int Dim>    
  Vector<Real, Dim> operator -(const Vector<Real, Dim>& v1, const Vector<Real, Dim>& v2) {
    Vector<Real, Dim> result;
    result.sub(v1, v2);
    return result;        
  }
    
  /**
   * Returns the vaule of scalar multiplication of this vector v1 (v1 * r). 
   * @return  the vaule of scalar multiplication of this vector
   * @param v1 the source vector
   * @param s the scalar value
   */ 
  template<typename Real, unsigned int Dim>                 
  Vector<Real, Dim> operator * ( const Vector<Real, Dim>& v1, Real s) {       
    Vector<Real, Dim> result;
    result.mul(v1,s);
    return result;           
  }
    
  /**
   * Returns the vaule of scalar multiplication of this vector v1 (v1 * r). 
   * @return  the vaule of scalar multiplication of this vector
   * @param s the scalar value
   * @param v1 the source vector
   */  
  template<typename Real, unsigned int Dim>
  Vector<Real, Dim> operator * ( Real s, const Vector<Real, Dim>& v1 ) {
    Vector<Real, Dim> result;
    result.mul(v1, s);
    return result;           
  }

  /**
   * Returns the  value of division of a vector by a scalar. 
   * @return  the vaule of scalar division of this vector
   * @param v1 the source vector
   * @param s the scalar value
   */
  template<typename Real, unsigned int Dim>    
  Vector<Real, Dim> operator / ( const Vector<Real, Dim>& v1, Real s) {       
    Vector<Real, Dim> result;
    result.div( v1,s);
    return result;           
  }
    
  /**
   * Returns the dot product of two Vectors
   * @param v1 first vector
   * @param v2 second vector
   * @return the dot product of v1 and v2
   */
  template<typename Real, unsigned int Dim>    
  inline Real dot( const Vector<Real, Dim>& v1, const Vector<Real, Dim>& v2 ) {
    Real tmp;
    tmp = 0;

    for (unsigned int i = 0; i < Dim; i++)
      tmp += v1[i] * v2[i];

    return tmp;
  }


  

  /**
   * Returns the wide dot product of three Vectors.  Compare with
   * Rapaport's VWDot function.
   *
   * @param v1 first vector
   * @param v2 second vector
   * @param v3 third vector
   * @return the wide dot product of v1, v2, and v3.
   */
  template<typename Real, unsigned int Dim>    
  inline Real dot( const Vector<Real, Dim>& v1, const Vector<Real, Dim>& v2, const Vector<Real, Dim>& v3 ) {
    Real tmp;
    tmp = 0;

    for (unsigned int i = 0; i < Dim; i++)
      tmp += v1[i] * v2[i] * v3[i];

    return tmp;
  }


  /**
   * Returns the distance between  two Vectors
   * @param v1 first vector
   * @param v2 second vector
   * @return the distance between v1 and v2
   */	
  template<typename Real, unsigned int Dim>    
  inline Real distance( const Vector<Real, Dim>& v1, const Vector<Real, Dim>& v2 ) {
    Vector<Real, Dim> tempVector = v1 - v2;
    return tempVector.length();
  }

  /**
   * Returns the squared distance between  two Vectors
   * @param v1 first vector
   * @param v2 second vector
   * @return the squared distance between v1 and v2
   */
  template<typename Real, unsigned int Dim>
  inline Real distanceSquare( const Vector<Real, Dim>& v1, const Vector<Real, Dim>& v2 ) {
    Vector<Real, Dim> tempVector = v1 - v2;
    return tempVector.lengthSquare();
  }

  /**
   * Write to an output stream
   */
  template<typename Real, unsigned int Dim>
  std::ostream &operator<< ( std::ostream& o, const Vector<Real, Dim>& v) {

    o << "[ ";
        
    for (unsigned int i = 0 ; i< Dim; i++) {
      o << v[i];

      if (i  != Dim -1) {
	o<< ", ";
      }
    }

    o << " ]";
    return o;        
  }
    
}
#endif<|MERGE_RESOLUTION|>--- conflicted
+++ resolved
@@ -285,8 +285,6 @@
 	this->data_[i] = v1.data_[i] * v2.data_[i];
     }
 
-<<<<<<< HEAD
-=======
     /* replaces the elements with the absolute values of those elements */
     inline Vector<Real, Dim>& abs() {
       for (unsigned int i = 0; i < Dim; i++) {
@@ -304,7 +302,6 @@
       return val;
     }
      
->>>>>>> dbc11772
     /**
      * Sets the value of this vector to the scalar division of itself  (*this /= s ).
      * @param s the scalar value
