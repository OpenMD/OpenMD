--- conflicted
+++ resolved
@@ -65,21 +65,7 @@
 #include "math/qhull.hpp"
 
 #ifdef HAVE_QHULL
-<<<<<<< HEAD
-extern "C"
-{
-#include <qhull/libqhull.h>
-#include <qhull/mem.h>
-#include <qhull/qset.h>
-#include <qhull/geom.h>
-#include <qhull/merge.h>
-#include <qhull/poly.h>
-#include <qhull/io.h>
-#include <qhull/stat.h>
-}
-=======
 using namespace OpenMD;
->>>>>>> dbc11772
 
 ConvexHull::ConvexHull() : Hull(), dim_(3), options_("qhull Qt Pp") {
 }
