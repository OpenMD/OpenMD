--- conflicted
+++ resolved
@@ -361,11 +361,7 @@
           roots.push_back(-fTmp * fC1);  // 1 real root
         }
       }
-<<<<<<< HEAD
-        return roots;        
-=======
         return roots;      
->>>>>>> b95d02ac
       case 3: {
         Real fC3 = getCoefficient(3);
         Real fC2 = getCoefficient(2);
@@ -432,10 +428,6 @@
         }
       }
         return roots;
-<<<<<<< HEAD
-
-=======
->>>>>>> b95d02ac
       case 4: {
         Real fC4 = getCoefficient(4);
         Real fC3 = getCoefficient(3);
@@ -521,10 +513,6 @@
         }
       }
         return roots;
-<<<<<<< HEAD
-
-=======
->>>>>>> b95d02ac
       default: {
         DynamicRectMatrix<Real> companion = CreateCompanion();
         JAMA::Eigenvalue<Real> eig(companion);
@@ -538,12 +526,7 @@
         }      
       }
         return roots;
-<<<<<<< HEAD
-        
-      }     
-=======
-      }
->>>>>>> b95d02ac
+      }
     }
     
   private:
