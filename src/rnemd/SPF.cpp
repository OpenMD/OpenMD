--- conflicted
+++ resolved
@@ -267,10 +267,6 @@
           // restrict scaling coefficients
           if ((a > 0.999) && (a < 1.001)) { doExchange = true; }
         }
-<<<<<<< HEAD
-
-=======
->>>>>>> ddc9d579
       } else {
         RealType aNumerator   = deltaU - kineticTarget_;
         RealType aDenominator = 2.0 * K_a;
@@ -334,11 +330,7 @@
         bool updateSelectedMolecule =
             forceManager_->updateLambda(deltaLambda, deltaLambda_);
 
-<<<<<<< HEAD
-        if (updateSelectedMolecule) this->selectNewMolecule();
-=======
         if (updateSelectedMolecule) selectMolecule();
->>>>>>> ddc9d579
 
         successfulExchange = true;
         particleExchange_ += deltaLambda;
