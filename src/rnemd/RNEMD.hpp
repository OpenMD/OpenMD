/*
 * Copyright (c) 2004-2020 The University of Notre Dame. All Rights Reserved.
 *
 * The University of Notre Dame grants you ("Licensee") a
 * non-exclusive, royalty free, license to use, modify and
 * redistribute this software in source and binary code form, provided
 * that the following conditions are met:
 *
 * 1. Redistributions of source code must retain the above copyright
 *    notice, this list of conditions and the following disclaimer.
 *
 * 2. Redistributions in binary form must reproduce the above copyright
 *    notice, this list of conditions and the following disclaimer in the
 *    documentation and/or other materials provided with the
 *    distribution.
 *
 * This software is provided "AS IS," without a warranty of any
 * kind. All express or implied conditions, representations and
 * warranties, including any implied warranty of merchantability,
 * fitness for a particular purpose or non-infringement, are hereby
 * excluded.  The University of Notre Dame and its licensors shall not
 * be liable for any damages suffered by licensee as a result of
 * using, modifying or distributing the software or its
 * derivatives. In no event will the University of Notre Dame or its
 * licensors be liable for any lost revenue, profit or data, or for
 * direct, indirect, special, consequential, incidental or punitive
 * damages, however caused and regardless of the theory of liability,
 * arising out of the use of or inability to use software, even if the
 * University of Notre Dame has been advised of the possibility of
 * such damages.
 *
 * SUPPORT OPEN SCIENCE!  If you use OpenMD or its source code in your
 * research, please cite the appropriate papers when you publish your
 * work.  Good starting points are:
 *
 * [1] Meineke, et al., J. Comp. Chem. 26, 252-271 (2005).
 * [2] Fennell & Gezelter, J. Chem. Phys. 124, 234104 (2006).
 * [3] Sun, Lin & Gezelter, J. Chem. Phys. 128, 234107 (2008).
 * [4] Vardeman, Stocker & Gezelter, J. Chem. Theory Comput. 7, 834 (2011).
 * [5] Kuang & Gezelter, Mol. Phys., 110, 691-701 (2012).
 * [6] Lamichhane, Gezelter & Newman, J. Chem. Phys. 141, 134109 (2014).
 * [7] Lamichhane, Newman & Gezelter, J. Chem. Phys. 141, 134110 (2014).
 * [8] Bhattarai, Newman & Gezelter, Phys. Rev. B 99, 094106 (2019).
 */

#ifndef INTEGRATORS_RNEMD_HPP
#define INTEGRATORS_RNEMD_HPP

#include <bitset>
#include <iostream>
#include <map>
#include <string>
#include <vector>

#include "brains/SimInfo.hpp"
#include "brains/Snapshot.hpp"
#include "math/RandNumGen.hpp"
#include "math/SquareMatrix3.hpp"
#include "math/Vector3.hpp"
#include "selection/SelectionEvaluator.hpp"
#include "selection/SelectionManager.hpp"
#include "utils/Accumulator.hpp"
#include "utils/StaticAccumulator.hpp"

namespace OpenMD {

  class RNEMD {
  public:
    RNEMD(SimInfo* info);
    ~RNEMD();

    void doRNEMD();
    void doSwap(SelectionManager& smanA, SelectionManager& smanB);
    void doNIVS(SelectionManager& smanA, SelectionManager& smanB);
    void doVSS(SelectionManager& smanA, SelectionManager& smanB);
    void doVSSCurrent(SelectionManager& smanA, SelectionManager& smanB);
    void doVSSSingle(SelectionManager& smanA);
    int getBin(Vector3d pos);
    std::string setSelection(RealType& slabCenter);
    RealType getDividingArea();
    void collectData();
    void getStarted();
    void parseOutputFileFormat(const std::string& format);
    void writeOutputFile();
    void writeReal(int index, unsigned int bin);
    void writeVector(int index, unsigned int bin);
    void writeArray(int index, unsigned int bin);
    void writeRealErrorBars(int index, unsigned int bin);
    void writeVectorErrorBars(int index, unsigned int bin);
    void writeArrayErrorBars(int index, unsigned int bin);

  private:
    enum RNEMDMethod {
      rnemdSwap,
      rnemdNIVS,
      rnemdVSS,
      rnemdUnkownMethod
    };

    enum RNEMDFluxType {
      rnemdKE,       	// translational kinetic energy flux
      rnemdRotKE,    	// rotational kinetic energy flux
      rnemdFullKE,   	// full kinetic energy flux
      rnemdPx,       	// flux of momentum along x axis
      rnemdPy,       	// flux of momentum along y axis
      rnemdPz,       	// flux of momentum along z axis
      rnemdCurrent,  	// current density along privileged axis
      rnemdSingle,   	// current density in a single region
      rnemdPvector,  	// flux of momentum vector
      rnemdLx,       	// flux of angular momentum along x axis
      rnemdLy,       	// flux of angular momentum along y axis
      rnemdLz,       	// flux of angular momentum along z axis
      rnemdLvector,  	// flux of angular momentum vector
      rnemdKePx,     	// flux of translational KE and x-momentum
      rnemdKePy,     	// flux of translational KE and y-momentum
      rnemdKePvector, // full combo flying platter
      rnemdKeCurrent, // flux of translational KE and current density
      rnemdKeLx,     	// flux of translational KE and x-angular momentum
      rnemdKeLy,     	// flux of translational KE and y-angular momentum
      rnemdKeLz,     	// flux of translational KE and z-angular momentum
      rnemdKeLvector, // full combo spinning platter
      rnemdUnknownFluxType
    };

    enum OutputFields {
      BEGININDEX = 0,
      Z = BEGININDEX,
      R,
      TEMPERATURE,
      VELOCITY,
      ANGULARVELOCITY,
      DENSITY,
      ACTIVITY,
      ELECTRICFIELD,
      ELECTROSTATICPOTENTIAL,
      CURRENTDENSITY,
      ENDINDEX
    };

    enum RNEMDPrivilegedAxis {
      rnemdX = 0,
      rnemdY = 1,
      rnemdZ = 2
    };

    struct OutputData {
      std::string title;
      std::string units;
      std::string dataType;
      std::vector<BaseAccumulator*> accumulator;
      std::vector< std::vector<BaseAccumulator*> > accumulatorArray2d;
    };

    using OutputBitSet  = std::bitset<ENDINDEX-BEGININDEX>;
    using OutputMapType = std::map<std::string, OutputFields>;

    SimInfo* info_ {nullptr};
    Snapshot* currentSnap_ {nullptr};
    Mat3x3d hmat_;

    std::map<std::string, RNEMDMethod> stringToMethod_;
    std::map<std::string, RNEMDFluxType> stringToFluxType_;
    std::map<std::string, RNEMDPrivilegedAxis> stringToPrivilegedAxis_;
    RNEMDMethod rnemdMethod_;
    RNEMDFluxType rnemdFluxType_;
    RNEMDPrivilegedAxis rnemdPrivilegedAxis_;

    // object selection for specifying a particular species:
    std::string rnemdObjectSelection_;
    SelectionEvaluator evaluator_;
    SelectionManager seleMan_;

    // Geometric selections for the two regions for the exchange:
    std::string selectionA_;
    SelectionEvaluator evaluatorA_;
    SelectionManager seleManA_;
    std::string selectionB_;
    SelectionEvaluator evaluatorB_;
    SelectionManager seleManB_;
    SelectionManager commonA_;
    SelectionManager commonB_;
    bool hasSelectionA_ {false};
    bool hasSelectionB_ {false};
    bool hasSphereBRadius_ {false};

    // output selection for collecting data about a particular species:
    std::string outputSelection_;
    SelectionEvaluator outputEvaluator_;
    SelectionManager outputSeleMan_;
    bool hasOutputSelection_ {false};

    bool usePeriodicBoundaryConditions_ {false};
    bool hasDividingArea_ {false};
    RealType dividingArea_;
    RealType volumeA_;
    RealType volumeB_;

    unsigned int nBins_;
    RealType binWidth_;
    RealType slabWidth_;
    RealType slabACenter_;
    RealType slabBCenter_;
    RealType sphereARadius_;
    RealType sphereBRadius_;
    RealType areaA_;
<<<<<<< HEAD
    bool AisHull_ {false};
=======
>>>>>>> 0704844e
    RealType areaB_;
    bool BisHull_ {false};
    std::string rnemdAxisLabel_;

    Vector3d coordinateOrigin_;

    RealType kineticFlux_;        				// target or desired *flux*
    RealType currentDensity_;     				// target or desired current density
    Vector3d momentumFluxVector_; 				// target or desired *flux*
    Vector3d angularMomentumFluxVector_; 	// target or desired *flux*

    RealType kineticTarget_;     					// target or desired one-time exchange energy
    Vector3d momentumTarget_;    					// target or desired one-time exchange momentum
    Vector3d angularMomentumTarget_; 			// target or desired one-time exchange angular momentum

    RealType kineticExchange_;    				// actual exchange energy (running total)
    Vector3d momentumExchange_;   				// actual exchange momentum (running total)
    Vector3d particleFlux_h_;
    Vector3d particleFlux_c_;
    Vector3d angularMomentumExchange_; 		// actual exchange momentum (running total)

    RealType exchangeTime_;

    unsigned int trialCount_;
    unsigned int failTrialCount_;
    unsigned int failRootCount_;

    std::string rnemdFileName_;
    std::ofstream rnemdFile_ {};

    RealType runTime_, statusTime_;

    std::vector<OutputData> data_;
    OutputBitSet outputMask_;
    OutputMapType outputMap_;
    std::vector<AtomType*> outputTypes_;
    RealAccumulator areaAccumulator_ {};
    RealAccumulator Jc_totalAccumulator_ {};
    RealAccumulator Jc_cationAccumulator_ {};
    RealAccumulator Jc_anionAccumulator_ {};
    bool doRNEMD_ {false};
    bool hasData_ {false};
  };
}
#endif // INTEGRATORS_RNEMD_HPP<|MERGE_RESOLUTION|>--- conflicted
+++ resolved
@@ -203,10 +203,6 @@
     RealType sphereARadius_;
     RealType sphereBRadius_;
     RealType areaA_;
-<<<<<<< HEAD
-    bool AisHull_ {false};
-=======
->>>>>>> 0704844e
     RealType areaB_;
     bool BisHull_ {false};
     std::string rnemdAxisLabel_;
