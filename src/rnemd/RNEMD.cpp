/*
 * Copyright (c) 2004-present, The University of Notre Dame. All rights
 * reserved.
 *
 * Redistribution and use in source and binary forms, with or without
 * modification, are permitted provided that the following conditions are met:
 *
 * 1. Redistributions of source code must retain the above copyright notice,
 *    this list of conditions and the following disclaimer.
 *
 * 2. Redistributions in binary form must reproduce the above copyright notice,
 *    this list of conditions and the following disclaimer in the documentation
 *    and/or other materials provided with the distribution.
 *
 * 3. Neither the name of the copyright holder nor the names of its
 *    contributors may be used to endorse or promote products derived from
 *    this software without specific prior written permission.
 *
 * THIS SOFTWARE IS PROVIDED BY THE COPYRIGHT HOLDERS AND CONTRIBUTORS "AS IS"
 * AND ANY EXPRESS OR IMPLIED WARRANTIES, INCLUDING, BUT NOT LIMITED TO, THE
 * IMPLIED WARRANTIES OF MERCHANTABILITY AND FITNESS FOR A PARTICULAR PURPOSE
 * ARE DISCLAIMED. IN NO EVENT SHALL THE COPYRIGHT HOLDER OR CONTRIBUTORS BE
 * LIABLE FOR ANY DIRECT, INDIRECT, INCIDENTAL, SPECIAL, EXEMPLARY, OR
 * CONSEQUENTIAL DAMAGES (INCLUDING, BUT NOT LIMITED TO, PROCUREMENT OF
 * SUBSTITUTE GOODS OR SERVICES; LOSS OF USE, DATA, OR PROFITS; OR BUSINESS
 * INTERRUPTION) HOWEVER CAUSED AND ON ANY THEORY OF LIABILITY, WHETHER IN
 * CONTRACT, STRICT LIABILITY, OR TORT (INCLUDING NEGLIGENCE OR OTHERWISE)
 * ARISING IN ANY WAY OUT OF THE USE OF THIS SOFTWARE, EVEN IF ADVISED OF THE
 * POSSIBILITY OF SUCH DAMAGE.
 *
 * SUPPORT OPEN SCIENCE!  If you use OpenMD or its source code in your
 * research, please cite the appropriate papers when you publish your
 * work.  Good starting points are:
 *
 * [1] Meineke, et al., J. Comp. Chem. 26, 252-271 (2005).
 * [2] Fennell & Gezelter, J. Chem. Phys. 124, 234104 (2006).
 * [3] Sun, Lin & Gezelter, J. Chem. Phys. 128, 234107 (2008).
 * [4] Vardeman, Stocker & Gezelter, J. Chem. Theory Comput. 7, 834 (2011).
 * [5] Kuang & Gezelter, Mol. Phys., 110, 691-701 (2012).
 * [6] Lamichhane, Gezelter & Newman, J. Chem. Phys. 141, 134109 (2014).
 * [7] Lamichhane, Newman & Gezelter, J. Chem. Phys. 141, 134110 (2014).
 * [8] Bhattarai, Newman & Gezelter, Phys. Rev. B 99, 094106 (2019).
 */

#include "rnemd/RNEMD.hpp"

#include <algorithm>
#include <cmath>
#include <map>
#include <memory>
#include <set>
#include <sstream>
#include <string>
#include <typeinfo>
#include <utility>
#include <vector>

#ifdef IS_MPI
#include <mpi.h>
#endif

#include "brains/ForceManager.hpp"
#include "brains/Thermo.hpp"
#include "io/Globals.hpp"
#include "math/ConvexHull.hpp"
#include "math/Polynomial.hpp"
#include "math/SquareMatrix3.hpp"
#include "math/Vector.hpp"
#include "math/Vector3.hpp"
#include "primitives/Molecule.hpp"
#include "primitives/StuntDouble.hpp"
#include "rnemd/RNEMDParameters.hpp"
#include "types/FixedChargeAdapter.hpp"
#include "types/FluctuatingChargeAdapter.hpp"
#include "utils/Accumulator.hpp"
#include "utils/AccumulatorView.hpp"
#include "utils/Constants.hpp"

using namespace OpenMD::Utils;

namespace OpenMD::RNEMD {

  RNEMD::RNEMD(SimInfo* info, ForceManager*) :
      info_(info), commonA_(info_), commonB_(info_), evaluator_(info_),
      seleMan_(info_), evaluatorA_(info_), evaluatorB_(info_), seleManA_(info_),
      seleManB_(info_), outputEvaluator_(info_), outputSeleMan_(info_) {
    trialCount_     = 0;
    failTrialCount_ = 0;
    failRootCount_  = 0;

    Globals* simParams           = info->getSimParams();
    RNEMDParameters* rnemdParams = simParams->getRNEMDParameters();

    usePeriodicBoundaryConditions_ =
        simParams->getUsePeriodicBoundaryConditions();

    doRNEMD_ = rnemdParams->getUseRNEMD();
    if (!doRNEMD_) return;

    // Determine Flux Type
    std::map<std::string, RNEMDFluxType> stringToFluxType;

    stringToFluxType["KE"]         = rnemdKE;
    stringToFluxType["Px"]         = rnemdPx;
    stringToFluxType["Py"]         = rnemdPy;
    stringToFluxType["Pz"]         = rnemdPz;
    stringToFluxType["Pvector"]    = rnemdPvector;
    stringToFluxType["Lx"]         = rnemdLx;
    stringToFluxType["Ly"]         = rnemdLy;
    stringToFluxType["Lz"]         = rnemdLz;
    stringToFluxType["Lvector"]    = rnemdLvector;
    stringToFluxType["Particle"]   = rnemdParticle;
    stringToFluxType["Particle+KE"]= rnemdParticleKE;
    stringToFluxType["KE+Px"]      = rnemdKePx;
    stringToFluxType["KE+Py"]      = rnemdKePy;
    stringToFluxType["KE+Pvector"] = rnemdKePvector;
    stringToFluxType["KE+Lx"]      = rnemdKeLx;
    stringToFluxType["KE+Ly"]      = rnemdKeLy;
    stringToFluxType["KE+Lz"]      = rnemdKeLz;
    stringToFluxType["KE+Lvector"] = rnemdKeLvector;

    if (rnemdParams->haveFluxType()) {
      rnemdFluxTypeLabel_ = rnemdParams->getFluxType();
      rnemdFluxType_      = stringToFluxType.find(rnemdFluxTypeLabel_)->second;
    } else {
      std::string allowedFluxTypes;
      int currentLineLength = 0;

      for (std::map<std::string, RNEMDFluxType>::iterator fluxStrIter =
               stringToFluxType.begin();
           fluxStrIter != stringToFluxType.end(); ++fluxStrIter) {
        allowedFluxTypes += fluxStrIter->first + ", ";
        currentLineLength += fluxStrIter->first.length() + 2;

        if (currentLineLength >= 50) {
          allowedFluxTypes += "\n\t\t";
          currentLineLength = 0;
        }
      }

      allowedFluxTypes.erase(allowedFluxTypes.length() - 2, 2);

      snprintf(painCave.errMsg, MAX_SIM_ERROR_MSG_LENGTH,
               "RNEMD: No fluxType was set in the omd file. This parameter\n"
               "\tmust be set to use RNEMD, and can take any of these values:\n"
               "\t\t%s.\n",
               allowedFluxTypes.c_str());
      painCave.isFatal  = 1;
      painCave.severity = OPENMD_ERROR;
      simError();
    }

    // Determine Privileged Axis
    const std::string privAxis = rnemdParams->getPrivilegedAxis();

    if (privAxis == "x") {
      rnemdAxisLabel_      = "x";
      rnemdPrivilegedAxis_ = rnemdX;
    } else if (privAxis == "y") {
      rnemdAxisLabel_      = "y";
      rnemdPrivilegedAxis_ = rnemdY;
    } else {
      rnemdAxisLabel_      = "z";
      rnemdPrivilegedAxis_ = rnemdZ;
    }

    runTime_    = simParams->getRunTime();
    statusTime_ = simParams->getStatusTime();

    rnemdObjectSelection_ = rnemdParams->getObjectSelection();

    bool hasSlabWidth     = rnemdParams->haveSlabWidth();
    bool hasSlabACenter   = rnemdParams->haveSlabACenter();
    bool hasSlabBCenter   = rnemdParams->haveSlabBCenter();
    bool hasSphereARadius = rnemdParams->haveSphereARadius();
    bool hasSphereBRadius = rnemdParams->haveSphereBRadius();

    hasSelectionA_ = rnemdParams->haveSelectionA();
    hasSelectionB_ = rnemdParams->haveSelectionB();

    hasDividingArea_ = rnemdParams->haveDividingArea();
    dividingArea_    = rnemdParams->getDividingArea();

    bool hasCoordinateOrigin = rnemdParams->haveCoordinateOrigin();
    bool hasOutputFileName   = rnemdParams->haveOutputFileName();
    bool hasOutputFields     = rnemdParams->haveOutputFields();
    bool hasOutputSelection  = rnemdParams->haveOutputSelection();

    if (hasOutputSelection) {
      outputSelection_ = rnemdParams->getOutputSelection();
    } else {
      outputSelection_ = rnemdObjectSelection_;
    }

    if (hasCoordinateOrigin) {
      std::vector<RealType> co = rnemdParams->getCoordinateOrigin();
      if (co.size() != 3) {
        snprintf(painCave.errMsg, MAX_SIM_ERROR_MSG_LENGTH,
                 "RNEMD: Incorrect number of parameters specified for "
                 "coordinateOrigin.\n"
                 "\tthere should be 3 parameters, but %lu were specified.\n",
                 co.size());
        painCave.isFatal = 1;
        simError();
      }
      coordinateOrigin_.x() = co[0];
      coordinateOrigin_.y() = co[1];
      coordinateOrigin_.z() = co[2];
    } else {
      coordinateOrigin_ = V3Zero;
    }

    outputEvaluator_.loadScriptString(outputSelection_);
    outputSeleMan_.setSelectionSet(outputEvaluator_.evaluate());
    AtomTypeSet osTypes = outputSeleMan_.getSelectedAtomTypes();
    std::copy(osTypes.begin(), osTypes.end(), std::back_inserter(outputTypes_));

    nBins_    = rnemdParams->getOutputBins();
    binWidth_ = rnemdParams->getOutputBinWidth();

    // Pre-load the OutputData
    data_.resize(RNEMD::ENDINDEX);

    OutputData z;
    z.units = "Angstroms";
    z.title = rnemdAxisLabel_;
    for (unsigned int i = 0; i < nBins_; i++)
      z.accumulator.push_back(
          std::make_unique<AccumulatorView<RealAccumulator>>());
    data_[Z]        = std::move(z);
    outputMap_["Z"] = Z;

    OutputData r;
    r.units = "Angstroms";
    r.title = "R";
    for (unsigned int i = 0; i < nBins_; i++)
      r.accumulator.push_back(
          std::make_unique<AccumulatorView<RealAccumulator>>());
    data_[R]        = std::move(r);
    outputMap_["R"] = R;

    OutputData temperature;
    temperature.units = "K";
    temperature.title = "Temperature";
    for (unsigned int i = 0; i < nBins_; i++)
      temperature.accumulator.push_back(
          std::make_unique<AccumulatorView<RealAccumulator>>());
    data_[TEMPERATURE]        = std::move(temperature);
    outputMap_["TEMPERATURE"] = TEMPERATURE;

    OutputData velocity;
    velocity.units = "angstroms/fs";
    velocity.title = "Velocity";
    for (unsigned int i = 0; i < nBins_; i++)
      velocity.accumulator.push_back(
          std::make_unique<AccumulatorView<Vector3dAccumulator>>());
    data_[VELOCITY]        = std::move(velocity);
    outputMap_["VELOCITY"] = VELOCITY;

    OutputData angularVelocity;
    angularVelocity.units = "angstroms^2/fs";
    angularVelocity.title = "AngularVelocity";
    for (unsigned int i = 0; i < nBins_; i++)
      angularVelocity.accumulator.push_back(
          std::make_unique<AccumulatorView<Vector3dAccumulator>>());
    data_[ANGULARVELOCITY]        = std::move(angularVelocity);
    outputMap_["ANGULARVELOCITY"] = ANGULARVELOCITY;

    OutputData density;
    density.units = "g cm^-3";
    density.title = "Density";
    for (unsigned int i = 0; i < nBins_; i++)
      density.accumulator.push_back(
          std::make_unique<AccumulatorView<RealAccumulator>>());
    data_[DENSITY]        = std::move(density);
    outputMap_["DENSITY"] = DENSITY;

    OutputData activity;
    activity.units = "unitless";
    activity.title = "Activity";
    for (unsigned int i = 0; i < nBins_; i++)
      activity.accumulator.push_back(
          std::make_unique<AccumulatorView<StdVectorAccumulator>>());
    data_[ACTIVITY]        = std::move(activity);
    outputMap_["ACTIVITY"] = ACTIVITY;

    OutputData eField;
    eField.units = "kcal/mol/angstroms/e";
    eField.title = "Electric Field";
    for (unsigned int i = 0; i < nBins_; i++)
      eField.accumulator.push_back(
          std::make_unique<AccumulatorView<Vector3dAccumulator>>());
    data_[ELECTRICFIELD]        = std::move(eField);
    outputMap_["ELECTRICFIELD"] = ELECTRICFIELD;

    OutputData ePot;
    ePot.units = "kcal/mol/e";
    ePot.title = "Electrostatic Potential";
    for (unsigned int i = 0; i < nBins_; i++)
      ePot.accumulator.push_back(
          std::make_unique<AccumulatorView<RealAccumulator>>());
    data_[ELECTROSTATICPOTENTIAL]        = std::move(ePot);
    outputMap_["ELECTROSTATICPOTENTIAL"] = ELECTROSTATICPOTENTIAL;

    if (hasOutputFields) {
      parseOutputFileFormat(rnemdParams->getOutputFields());
    } else {
      if (usePeriodicBoundaryConditions_)
        outputMask_.set(Z);
      else
        outputMask_.set(R);
      switch (rnemdFluxType_) {
      case rnemdKE:
      case rnemdRotKE:
      case rnemdFullKE:
        outputMask_.set(TEMPERATURE);
        break;
      case rnemdPx:
      case rnemdPy:
        outputMask_.set(VELOCITY);
        break;
      case rnemdPz:
      case rnemdPvector:
        outputMask_.set(VELOCITY);
        outputMask_.set(DENSITY);
        break;
      case rnemdLx:
      case rnemdLy:
      case rnemdLz:
      case rnemdLvector:
        outputMask_.set(ANGULARVELOCITY);
        break;
      case rnemdKeLx:
      case rnemdKeLy:
      case rnemdKeLz:
      case rnemdKeLvector:
        outputMask_.set(TEMPERATURE);
        outputMask_.set(ANGULARVELOCITY);
        break;
      case rnemdKePx:
      case rnemdKePy:
        outputMask_.set(TEMPERATURE);
        outputMask_.set(VELOCITY);
        break;
      case rnemdKePvector:
        outputMask_.set(TEMPERATURE);
        outputMask_.set(VELOCITY);
        outputMask_.set(DENSITY);
        break;
      default:
        break;
      }
    }

    if (hasOutputFileName) {
      rnemdFileName_ = rnemdParams->getOutputFileName();
    } else {
      rnemdFileName_ = getPrefix(info->getFinalConfigFileName()) + ".rnemd";
    }

    // Exchange time should not be less than time step and should be a
    // multiple of dt
    exchangeTime_  = rnemdParams->getExchangeTime();
    RealType dt    = simParams->getDt();
    RealType newET = std::ceil(exchangeTime_ / dt) * dt;

    if (std::fabs(newET - exchangeTime_) > 1e-6) {
      snprintf(painCave.errMsg, MAX_SIM_ERROR_MSG_LENGTH,
               "RNEMD: The exchangeTime was reset to %lf,\n"
               "\t\twhich is a multiple of dt, %lf.\n",
               newET, dt);
      painCave.isFatal  = 0;
      painCave.severity = OPENMD_WARNING;
      simError();
      exchangeTime_ = newET;
    }

    currentSnap_ = info->getSnapshotManager()->getCurrentSnapshot();
    hmat_        = currentSnap_->getHmat();

    // Set up the slab selection logic
    std::ostringstream selectionAstream;
    std::ostringstream selectionBstream;

    if (hasSelectionA_) {
      selectionA_ = rnemdParams->getSelectionA();
    } else {
      if (usePeriodicBoundaryConditions_) {
        slabWidth_ =
            hasSlabWidth ?
                rnemdParams->getSlabWidth() :
                hmat_(rnemdPrivilegedAxis_, rnemdPrivilegedAxis_) / 10.0;

        slabACenter_ = hasSlabACenter ? rnemdParams->getSlabACenter() : 0.0;

        selectionA_ = this->setSelection(slabACenter_);
      } else {
        if (hasSphereARadius)
          sphereARadius_ = rnemdParams->getSphereARadius();
        else {
          // use an initial guess to the size of the inner slab to be 1/10 the
          // radius of an approximately spherical hull:
          Thermo thermo(info);
          RealType hVol = thermo.getHullVolume();
          sphereARadius_ =
              0.1 * pow((3.0 * hVol / (4.0 * Constants::PI)), 1.0 / 3.0);
        }
        selectionAstream << "select r < " << sphereARadius_;
        selectionA_ = selectionAstream.str();
      }
    }

    if (hasSelectionB_) {
      selectionB_ = rnemdParams->getSelectionB();
    } else {
      if (usePeriodicBoundaryConditions_) {
        slabWidth_ =
            hasSlabWidth ?
                rnemdParams->getSlabWidth() :
                hmat_(rnemdPrivilegedAxis_, rnemdPrivilegedAxis_) / 10.0;

        slabBCenter_ =
            hasSlabBCenter ?
                rnemdParams->getSlabBCenter() :
                hmat_(rnemdPrivilegedAxis_, rnemdPrivilegedAxis_) / 2.0;

        selectionB_ = this->setSelection(slabBCenter_);
      } else {
        if (hasSphereBRadius) {
          sphereBRadius_ = rnemdParams->getSphereBRadius();
          selectionBstream << "select r > " << sphereBRadius_;
          selectionB_ = selectionBstream.str();
        } else {
          selectionB_    = "select hull";
          hasSelectionB_ = true;
        }
      }
    }

    // Static object evaluators
    evaluator_.loadScriptString(rnemdObjectSelection_);
    if (!evaluator_.isDynamic())
      seleMan_.setSelectionSet(evaluator_.evaluate());

    evaluatorA_.loadScriptString(selectionA_);
    if (!evaluatorA_.isDynamic())
      seleManA_.setSelectionSet(evaluatorA_.evaluate());

    evaluatorB_.loadScriptString(selectionB_);
    if (!evaluatorB_.isDynamic())
      seleManB_.setSelectionSet(evaluatorB_.evaluate());

    // Do some sanity checking
    int selectionCount = seleMan_.getSelectionCount();
    int nIntegrable    = info->getNGlobalIntegrableObjects();

    if (selectionCount > nIntegrable) {
      snprintf(painCave.errMsg, MAX_SIM_ERROR_MSG_LENGTH,
               "RNEMD: The current objectSelection,\n"
               "\t\t%s\n"
               "\thas resulted in %d selected objects.  However,\n"
               "\tthe total number of integrable objects in the system\n"
               "\tis only %d.  This is almost certainly not what you want\n"
               "\tto do.  A likely cause of this is forgetting the _RB_0\n"
               "\tselector in the selection script!\n",
               rnemdObjectSelection_.c_str(), selectionCount, nIntegrable);
      painCave.isFatal  = 0;
      painCave.severity = OPENMD_WARNING;
      simError();
    }
  }

  RNEMD::~RNEMD() {
    if (!doRNEMD_) return;
#ifdef IS_MPI
    if (worldRank == 0) {
#endif
      writeOutputFile();

      rnemdFile_.close();
#ifdef IS_MPI
    }
#endif
  }

  void RNEMD::getStarted() {
    if (!doRNEMD_) return;
    collectData();
    writeOutputFile();
  }

  void RNEMD::doRNEMD() {
    if (!doRNEMD_) return;
    trialCount_++;
    hmat_ = currentSnap_->getHmat();

    // dynamic object evaluators:
    evaluator_.loadScriptString(rnemdObjectSelection_);
    if (evaluator_.isDynamic()) seleMan_.setSelectionSet(evaluator_.evaluate());

    evaluatorA_.loadScriptString(selectionA_);
    if (evaluatorA_.isDynamic())
      seleManA_.setSelectionSet(evaluatorA_.evaluate());

    evaluatorB_.loadScriptString(selectionB_);
    if (evaluatorB_.isDynamic())
      seleManB_.setSelectionSet(evaluatorB_.evaluate());

    commonA_ = seleManA_ & seleMan_;
    commonB_ = seleManB_ & seleMan_;

    // Target exchange quantities (in each exchange) = flux * dividingArea *
    // dt flux = target flux dividingArea = smallest dividing surface between
    // the two regions dt = exchange time interval

    RealType area = getDefaultDividingArea();

    kineticTarget_         = kineticFlux_ * exchangeTime_ * area;
    momentumTarget_        = momentumFluxVector_ * exchangeTime_ * area;
    angularMomentumTarget_ = angularMomentumFluxVector_ * exchangeTime_ * area;
    particleTarget_        = particleFlux_ * exchangeTime_ * area;

    if (std::fabs(particleTarget_) > 1.0) {
      snprintf(painCave.errMsg, MAX_SIM_ERROR_MSG_LENGTH,
               "RNEMD: The current particleFlux,\n"
               "\t\t%f\n"
               "\thas resulted in a target particle exchange of %f.\n"
               "\tThis is equivalent to moving more than one particle\n"
               "\tduring each exchange.  Please reduce your particleFlux.\n",
               particleFlux_, particleTarget_);
      painCave.isFatal  = 1;
      painCave.severity = OPENMD_ERROR;
      simError();
    }

    if (rnemdFluxType_ == rnemdParticle || rnemdFluxType_ == rnemdParticleKE) {
      SelectionManager tempCommonA = seleManA_ & outputSeleMan_;
      SelectionManager tempCommonB = seleManB_ & outputSeleMan_;

      this->doRNEMDImpl(tempCommonA, tempCommonB);
    } else {
      this->doRNEMDImpl(commonA_, commonB_);
    }
  }

  void RNEMD::collectData() {
    if (!doRNEMD_) return;
    currentSnap_ = info_->getSnapshotManager()->getCurrentSnapshot();
    hmat_        = currentSnap_->getHmat();

    // collectData() can be called more frequently than the doRNEMD(), so use
    // the computed area from the last exchange time:
    RealType area = getDefaultDividingArea();
    areaAccumulator_.add(area);

    Vector3d u = angularMomentumFluxVector_;
    u.normalize();

    // throw an error if isDynamic instead?
    if (outputEvaluator_.isDynamic()) {
      outputSeleMan_.setSelectionSet(outputEvaluator_.evaluate());
    }

    int binNo {};
    int typeIndex(-1);
    RealType mass {};
    Vector3d vel {};
    Vector3d rPos {};
    RealType KE {};
    Vector3d L {};
    Mat3x3d I {};
    RealType r2 {};
    Vector3d eField {};
    int DOF {};

    vector<RealType> binMass(nBins_, 0.0);
    vector<Vector3d> binP(nBins_, V3Zero);
    vector<RealType> binOmega(nBins_, 0.0);
    vector<Vector3d> binL(nBins_, V3Zero);
    vector<Mat3x3d> binI(nBins_);
    vector<RealType> binKE(nBins_, 0.0);
    vector<Vector3d> binEField(nBins_, V3Zero);
    vector<int> binDOF(nBins_, 0);
    vector<int> binCount(nBins_, 0);
    vector<int> binEFieldCount(nBins_, 0);
    vector<vector<int>> binTypeCounts;

    if (outputMask_[ACTIVITY]) {
      binTypeCounts.resize(nBins_);
      for (unsigned int i = 0; i < nBins_; i++) {
        binTypeCounts[i].resize(outputTypes_.size(), 0);
      }
    }

    SimInfo::MoleculeIterator miter;
    std::vector<StuntDouble*>::iterator iiter;
    std::vector<AtomType*>::iterator at;
    Molecule* mol;
    StuntDouble* sd;
    AtomType* atype;
    ConstraintPair* consPair;
    Molecule::ConstraintPairIterator cpi;

    for (mol = info_->beginMolecule(miter); mol != NULL;
         mol = info_->nextMolecule(miter)) {
      for (sd = mol->beginIntegrableObject(iiter); sd != NULL;
           sd = mol->nextIntegrableObject(iiter)) {
        if (outputSeleMan_.isSelected(sd)) {
          Vector3d pos = sd->getPos();
          binNo        = getBin(pos);

          mass = sd->getMass();
          vel  = sd->getVel();
          rPos = sd->getPos() - coordinateOrigin_;
          KE   = 0.5 * mass * vel.lengthSquare();
          DOF  = 3;

          if (sd->isDirectional()) {
            Vector3d angMom = sd->getJ();
            Mat3x3d Ia      = sd->getI();
            if (sd->isLinear()) {
              int i = sd->linearAxis();
              int j = (i + 1) % 3;
              int k = (i + 2) % 3;
              KE += 0.5 * (angMom[j] * angMom[j] / Ia(j, j) +
                           angMom[k] * angMom[k] / Ia(k, k));
              DOF += 2;
            } else {
              KE += 0.5 * (angMom[0] * angMom[0] / Ia(0, 0) +
                           angMom[1] * angMom[1] / Ia(1, 1) +
                           angMom[2] * angMom[2] / Ia(2, 2));
              DOF += 3;
            }
          }
          
          L  = mass * cross(rPos, vel);
          I  = outProduct(rPos, rPos) * mass;
          r2 = rPos.lengthSquare();
          I(0, 0) += mass * r2;
          I(1, 1) += mass * r2;
          I(2, 2) += mass * r2;

          if (outputMask_[ACTIVITY]) {
            typeIndex = -1;
            if (sd->isAtom()) {
              atype = static_cast<Atom*>(sd)->getAtomType();
              at = std::find(outputTypes_.begin(), outputTypes_.end(), atype);
              if (at != outputTypes_.end()) {
                typeIndex = std::distance(outputTypes_.begin(), at);
              }
            }
          }

          if (binNo >= 0 && binNo < int(nBins_)) {
            binCount[binNo]++;
            binMass[binNo] += mass;
            binP[binNo] += mass * vel;
            binKE[binNo] += KE;
            binI[binNo] += I;
            binL[binNo] += L;
            binDOF[binNo] += DOF;

            if (outputMask_[ACTIVITY] && typeIndex != -1)
              binTypeCounts[binNo][typeIndex]++;
          }
        }

        // Calculate the electric field (kcal/mol/e/Angstrom) for all atoms in
        // the box
        if (outputMask_[ELECTRICFIELD]) {
          int atomBinNo;
          if (sd->isRigidBody()) {
            RigidBody* rb = static_cast<RigidBody*>(sd);
            std::vector<Atom*>::iterator ai;
            Atom* atom;
            for (atom = rb->beginAtom(ai); atom != NULL;
                 atom = rb->nextAtom(ai)) {
              atomBinNo = getBin(atom->getPos());
              eField    = atom->getElectricField();

              binEFieldCount[atomBinNo]++;
              binEField[atomBinNo] += eField;
            }
          } else {
            eField    = sd->getElectricField();
            atomBinNo = getBin(sd->getPos());

            binEFieldCount[atomBinNo]++;
            binEField[atomBinNo] += eField;
          }
        }
      }

      // we need to subtract out degrees of freedom from constraints
      // belonging in this bin:
      if (outputSeleMan_.isSelected(mol)) {
        for (consPair = mol->beginConstraintPair(cpi); consPair != NULL;
             consPair = mol->nextConstraintPair(cpi)) {
          Vector3d posA = consPair->getConsElem1()->getPos();
          Vector3d posB = consPair->getConsElem2()->getPos();

          if (usePeriodicBoundaryConditions_) {
            currentSnap_->wrapVector(posA);
            currentSnap_->wrapVector(posB);
          }

          Vector3d coc = 0.5 * (posA + posB);
          int binCons  = getBin(coc);
          binDOF[binCons] -= 1;
        }
      }
    }

#ifdef IS_MPI
    for (unsigned int i = 0; i < nBins_; i++) {
      MPI_Allreduce(MPI_IN_PLACE, &binCount[i], 1, MPI_INT, MPI_SUM,
                    MPI_COMM_WORLD);
      MPI_Allreduce(MPI_IN_PLACE, &binMass[i], 1, MPI_REALTYPE, MPI_SUM,
                    MPI_COMM_WORLD);
      MPI_Allreduce(MPI_IN_PLACE, binP[i].getArrayPointer(), 3, MPI_REALTYPE,
                    MPI_SUM, MPI_COMM_WORLD);
      MPI_Allreduce(MPI_IN_PLACE, binL[i].getArrayPointer(), 3, MPI_REALTYPE,
                    MPI_SUM, MPI_COMM_WORLD);
      MPI_Allreduce(MPI_IN_PLACE, binI[i].getArrayPointer(), 9, MPI_REALTYPE,
                    MPI_SUM, MPI_COMM_WORLD);
      MPI_Allreduce(MPI_IN_PLACE, &binKE[i], 1, MPI_REALTYPE, MPI_SUM,
                    MPI_COMM_WORLD);
      MPI_Allreduce(MPI_IN_PLACE, &binDOF[i], 1, MPI_INT, MPI_SUM,
                    MPI_COMM_WORLD);
      MPI_Allreduce(MPI_IN_PLACE, &binEFieldCount[i], 1, MPI_INT, MPI_SUM,
                    MPI_COMM_WORLD);

      if (outputMask_[ELECTRICFIELD]) {
        MPI_Allreduce(MPI_IN_PLACE, binEField[i].getArrayPointer(), 3,
                      MPI_REALTYPE, MPI_SUM, MPI_COMM_WORLD);
      }
      if (outputMask_[ACTIVITY]) {
        MPI_Allreduce(MPI_IN_PLACE, &binTypeCounts[i][0], outputTypes_.size(),
                      MPI_INT, MPI_SUM, MPI_COMM_WORLD);
      }
    }
#endif

    Vector3d omega;
    RealType z, r, temp, binVolume, den(0.0), dz(0.0);
    std::vector<RealType> nden(outputTypes_.size(), 0.0);
    RealType boxVolume = currentSnap_->getVolume();
    RealType ePot(0.0);

    for (unsigned int i = 0; i < nBins_; i++) {
      if (usePeriodicBoundaryConditions_) {
        z = (((RealType)i + 0.5) / (RealType)nBins_) *
            hmat_(rnemdPrivilegedAxis_, rnemdPrivilegedAxis_);
        data_[Z].accumulator[i]->add(z);

        binVolume = boxVolume / nBins_;
        dz        = hmat_(rnemdPrivilegedAxis_, rnemdPrivilegedAxis_) /
             (RealType)nBins_;
      } else {
        r = (((RealType)i + 0.5) * binWidth_);
        data_[R].accumulator[i]->add(r);

        RealType rinner = (RealType)i * binWidth_;
        RealType router = (RealType)(i + 1) * binWidth_;
        binVolume =
            (4.0 * Constants::PI * (pow(router, 3) - pow(rinner, 3))) / 3.0;
      }

      // The calculations of the following properties are done regardless
      //   of whether or not the selected species are present in the bin
      if (outputMask_[ELECTRICFIELD] && binEFieldCount[i] > 0) {
        eField = binEField[i] / RealType(binEFieldCount[i]);
        data_[ELECTRICFIELD].accumulator[i]->add(eField);
      }

      if (outputMask_[ELECTROSTATICPOTENTIAL]) {
        if (usePeriodicBoundaryConditions_ && binEFieldCount[i] > 0) {
          ePot += eField[rnemdPrivilegedAxis_] * dz;
          data_[ELECTROSTATICPOTENTIAL].accumulator[i]->add(ePot);
        }
      }

      // For the following properties, zero should be added if the selected
      //   species is not present in the bin
      if (outputMask_[DENSITY]) {
        den = binMass[i] * Constants::densityConvert / binVolume;
        data_[DENSITY].accumulator[i]->add(den);
      }

      if (outputMask_[ACTIVITY]) {
        for (unsigned int j = 0; j < outputTypes_.size(); j++) {
          nden[j] = (binTypeCounts[i][j] / binVolume) *
                    Constants::concentrationConvert;
        }
        data_[ACTIVITY].accumulator[i]->add(nden);
      }

      if (binCount[i] > 0) {
        // The calculations of the following properties are meaningless if
        //   the selected species is not found in the bin
        if (outputMask_[VELOCITY]) {
          vel = binP[i] / binMass[i];
          data_[VELOCITY].accumulator[i]->add(vel);
        }

        if (outputMask_[ANGULARVELOCITY]) {
          omega = binI[i].inverse() * binL[i];
          data_[ANGULARVELOCITY].accumulator[i]->add(omega);
        }

        if (outputMask_[TEMPERATURE]) {
<<<<<<< HEAD
          temp = 2.0 * binKE[i] /
                 (binDOF[i] * Constants::kb * Constants::energyConvert);
          data_[TEMPERATURE].accumulator[i]->add(temp);
=======
          if (binDOF[i] > 0) {
            temp = 2.0 * binKE[i] /
                   (binDOF[i] * Constants::kb * Constants::energyConvert);
            dynamic_cast<Accumulator*>(data_[TEMPERATURE].accumulator[i])
                ->add(temp);
          } else {
            std::cerr << "No degrees of freedom in this bin?\n";
          }
>>>>>>> cfa1ce93
        }
      }
    }

    hasData_ = true;
  }

  void RNEMD::writeOutputFile() {
    if (!doRNEMD_) return;
    if (!hasData_) return;

#ifdef IS_MPI
    // If we're the primary node, should we print out the results
    int worldRank;
    MPI_Comm_rank(MPI_COMM_WORLD, &worldRank);

    if (worldRank == 0) {
#endif
      rnemdFile_.open(rnemdFileName_.c_str(), std::ios::out | std::ios::trunc);

      if (!rnemdFile_) {
        snprintf(painCave.errMsg, MAX_SIM_ERROR_MSG_LENGTH,
                 "Could not open \"%s\" for RNEMD output.\n",
                 rnemdFileName_.c_str());
        painCave.isFatal = 1;
        simError();
      }

      RealType time    = currentSnap_->getTime();
      RealType avgArea = areaAccumulator_.getAverage();

      RealType Jz(0.0);
      Vector3d JzP(V3Zero);
      Vector3d JzL(V3Zero);
      RealType Jpart(0.0);

      if (time >= info_->getSimParams()->getDt()) {
        Jz    = kineticExchange_ / (time * avgArea) / Constants::energyConvert;
        JzP   = momentumExchange_ / (time * avgArea);
        JzL   = angularMomentumExchange_ / (time * avgArea);
        Jpart = particleExchange_ / (time * avgArea);
      }

      rnemdFile_ << "#######################################################\n";
      rnemdFile_ << "# RNEMD {\n";
      rnemdFile_ << "#    exchangeMethod  = \"" << rnemdMethodLabel_ << "\";\n";
      rnemdFile_ << "#    fluxType  = \"" << rnemdFluxTypeLabel_ << "\";\n";

      if (usePeriodicBoundaryConditions_)
        rnemdFile_ << "#    privilegedAxis = " << rnemdAxisLabel_ << ";\n";

      rnemdFile_ << "#    exchangeTime = " << exchangeTime_ << ";\n";
      rnemdFile_ << "#    objectSelection = \"" << rnemdObjectSelection_
                 << "\";\n";
      rnemdFile_ << "#    selectionA = \"" << selectionA_ << "\";\n";
      rnemdFile_ << "#    selectionB = \"" << selectionB_ << "\";\n";
      rnemdFile_ << "#    outputSelection = \"" << outputSelection_ << "\";\n";
      rnemdFile_ << "# }\n";
      rnemdFile_ << "#######################################################\n";
      rnemdFile_ << "# RNEMD report:\n";
      rnemdFile_ << "#      running time = " << time << " fs\n";
      rnemdFile_ << "# Target flux:\n";
      rnemdFile_ << "#           kinetic = "
                 << kineticFlux_ / Constants::energyConvert
                 << " (kcal/mol/A^2/fs)\n";
      rnemdFile_ << "#          momentum = " << momentumFluxVector_
                 << " (amu/A/fs^2)\n";
      rnemdFile_ << "#  angular momentum = " << angularMomentumFluxVector_
                 << " (amu/A^2/fs^2)\n";
      rnemdFile_ << "#          particle = " << particleFlux_
                 << " (particles/A^2/fs)\n";

      rnemdFile_ << "# Target one-time exchanges:\n";
      rnemdFile_ << "#          kinetic = "
                 << kineticTarget_ / Constants::energyConvert
                 << " (kcal/mol)\n";
      rnemdFile_ << "#          momentum = " << momentumTarget_
                 << " (amu*A/fs)\n";
      rnemdFile_ << "#  angular momentum = " << angularMomentumTarget_
                 << " (amu*A^2/fs)\n";
      rnemdFile_ << "#          particle = " << particleTarget_
                 << " (particles)\n";
      rnemdFile_ << "# Actual exchange totals:\n";
      rnemdFile_ << "#          kinetic = "
                 << kineticExchange_ / Constants::energyConvert
                 << " (kcal/mol)\n";
      rnemdFile_ << "#          momentum = " << momentumExchange_
                 << " (amu*A/fs)\n";
      rnemdFile_ << "#  angular momentum = " << angularMomentumExchange_
                 << " (amu*A^2/fs)\n";
      rnemdFile_ << "#         particles = " << particleExchange_
                 << " (particles)\n";

      rnemdFile_ << "# Actual flux:\n";
      rnemdFile_ << "#          kinetic = " << Jz << " (kcal/mol/A^2/fs)\n";
      rnemdFile_ << "#          momentum = " << JzP << " (amu/A/fs^2)\n";
      rnemdFile_ << "#  angular momentum = " << JzL << " (amu/A^2/fs^2)\n";
      rnemdFile_ << "#          particle = " << Jpart
                 << " (particles/A^2/fs)\n";
      rnemdFile_ << "# Exchange statistics:\n";
      rnemdFile_ << "#               attempted = " << trialCount_ << "\n";
      rnemdFile_ << "#                  failed = " << failTrialCount_ << "\n";
      if (rnemdMethodLabel_ == "NIVS") {
        rnemdFile_ << "#  NIVS root-check errors = " << failRootCount_ << "\n";
      }
      rnemdFile_ << "#######################################################\n";

      // write title
      rnemdFile_ << "#";
      for (unsigned int i = 0; i < outputMask_.size(); ++i) {
        if (outputMask_[i]) {
          rnemdFile_ << "\t" << data_[i].title << "(" << data_[i].units << ")";

          // add some extra tabs for column alignment
          if (data_[i].accumulator[0]->getType() ==
              std::type_index(typeid(Vector3d))) {
            rnemdFile_ << "\t\t";
          }

          if (data_[i].accumulator[0]->getType() ==
              std::type_index(typeid(std::vector<RealType>))) {
            rnemdFile_ << "(";
            for (unsigned int type = 0; type < outputTypes_.size(); type++) {
              rnemdFile_ << outputTypes_[type]->getName() << "\t";
            }
            rnemdFile_ << ")\t";
          }
        }
      }

      rnemdFile_ << std::endl;

      rnemdFile_.precision(8);

      for (unsigned int bin = 0; bin < nBins_; bin++) {
        for (unsigned int i = 0; i < outputMask_.size(); ++i) {
          if (outputMask_[i]) {
            std::string message =
                "RNEMD detected a numerical error writing: " + data_[i].title +
                " for bin " + std::to_string(bin);

            data_[i].accumulator[bin]->writeData(rnemdFile_, message);
          }
        }

        rnemdFile_ << std::endl;
      }

      rnemdFile_ << "#######################################################\n";
      rnemdFile_ << "# 95% confidence intervals in those quantities follow:\n";
      rnemdFile_ << "#######################################################\n";

      for (unsigned int bin = 0; bin < nBins_; bin++) {
        rnemdFile_ << "#";

        for (unsigned int i = 0; i < outputMask_.size(); ++i) {
          if (outputMask_[i]) {
            std::string message =
                "RNEMD detected a numerical error writing: " + data_[i].title +
                " std. dev. for bin " + std::to_string(bin);

            data_[i].accumulator[bin]->writeErrorBars(rnemdFile_, message);
          }
        }

        rnemdFile_ << std::endl;
      }

      rnemdFile_.flush();
      rnemdFile_.close();
#ifdef IS_MPI
    }
#endif
  }

  void RNEMD::setKineticFlux(RealType kineticFlux) {
    // convert the kcal / mol / Angstroms^2 / fs values in the md file
    // into  amu / fs^3:
    kineticFlux_ = kineticFlux * Constants::energyConvert;
  }

  void RNEMD::setParticleFlux(RealType particleFlux) {
    particleFlux_ = particleFlux;
  }

  void RNEMD::setMomentumFluxVector(
      const std::vector<RealType>& momentumFluxVector) {
    if (momentumFluxVector.size() != 3) {
      snprintf(painCave.errMsg, MAX_SIM_ERROR_MSG_LENGTH,
               "RNEMD: Incorrect number of parameters specified for "
               "momentumFluxVector.\n"
               "\tthere should be 3 parameters, but %lu were specified.\n",
               momentumFluxVector.size());
      painCave.isFatal = 1;
      simError();
    }

    momentumFluxVector_.x() = momentumFluxVector[0];
    momentumFluxVector_.y() = momentumFluxVector[1];
    momentumFluxVector_.z() = momentumFluxVector[2];
  }

  void RNEMD::setAngularMomentumFluxVector(
      const std::vector<RealType>& angularMomentumFluxVector) {
    if (angularMomentumFluxVector.size() != 3) {
      snprintf(painCave.errMsg, MAX_SIM_ERROR_MSG_LENGTH,
               "RNEMD: Incorrect number of parameters specified for "
               "angularMomentumFluxVector.\n"
               "\tthere should be 3 parameters, but %lu were specified.\n",
               angularMomentumFluxVector.size());
      painCave.isFatal = 1;
      simError();
    }

    angularMomentumFluxVector_.x() = angularMomentumFluxVector[0];
    angularMomentumFluxVector_.y() = angularMomentumFluxVector[1];
    angularMomentumFluxVector_.z() = angularMomentumFluxVector[2];
  }

  void RNEMD::parseOutputFileFormat(const std::string& format) {
    if (!doRNEMD_) return;
    StringTokenizer tokenizer(format, " ,;|\t\n\r");

    while (tokenizer.hasMoreTokens()) {
      std::string token(tokenizer.nextToken());
      toUpper(token);
      OutputMapType::iterator i = outputMap_.find(token);
      if (i != outputMap_.end()) {
        outputMask_.set(i->second);
      } else {
        snprintf(painCave.errMsg, MAX_SIM_ERROR_MSG_LENGTH,
                 "RNEMD::parseOutputFileFormat: %s is not a recognized\n"
                 "\toutputFileFormat keyword.\n",
                 token.c_str());
        painCave.isFatal  = 0;
        painCave.severity = OPENMD_ERROR;
        simError();
      }
    }
  }

  std::string RNEMD::setSelection(RealType& slabCenter) {
    bool printSlabCenterWarning {false};

    Vector3d tempSlabCenter {V3Zero};
    tempSlabCenter[rnemdPrivilegedAxis_] = slabCenter;

    RealType hmat_2 = hmat_(rnemdPrivilegedAxis_, rnemdPrivilegedAxis_) / 2.0;

    if (slabCenter > hmat_2) {
      currentSnap_->wrapVector(tempSlabCenter);
      printSlabCenterWarning = true;
    } else if (slabCenter < -hmat_2) {
      currentSnap_->wrapVector(tempSlabCenter);
      printSlabCenterWarning = true;
    }

    if (printSlabCenterWarning) {
      snprintf(painCave.errMsg, MAX_SIM_ERROR_MSG_LENGTH,
               "The given slab center was set to %0.2f. In the wrapped "
               "coordinates\n"
               "\t[-Hmat/2, +Hmat/2], this has been remapped to %0.2f.\n",
               slabCenter, tempSlabCenter[rnemdPrivilegedAxis_]);
      painCave.isFatal  = 0;
      painCave.severity = OPENMD_WARNING;
      simError();

      slabCenter = tempSlabCenter[rnemdPrivilegedAxis_];
    }

    Vector3d leftSlab {V3Zero};
    const RealType& leftSlabBoundary = leftSlab[rnemdPrivilegedAxis_];
    leftSlab[rnemdPrivilegedAxis_]   = slabCenter - 0.5 * slabWidth_;
    currentSnap_->wrapVector(leftSlab);

    Vector3d rightSlab {V3Zero};
    const RealType& rightSlabBoundary = rightSlab[rnemdPrivilegedAxis_];
    rightSlab[rnemdPrivilegedAxis_]   = slabCenter + 0.5 * slabWidth_;
    currentSnap_->wrapVector(rightSlab);

    std::ostringstream selectionStream;

    selectionStream << "select wrapped" << rnemdAxisLabel_
                    << " >= " << leftSlabBoundary;

    if (leftSlabBoundary > rightSlabBoundary)
      selectionStream << " || wrapped" << rnemdAxisLabel_ << " < "
                      << rightSlabBoundary;
    else
      selectionStream << " && wrapped" << rnemdAxisLabel_ << " < "
                      << rightSlabBoundary;

    return selectionStream.str();
  }

  RealType RNEMD::getDefaultDividingArea() {
    if (hasDividingArea_) return dividingArea_;

    Snapshot* snap = info_->getSnapshotManager()->getCurrentSnapshot();

    if (hasSelectionA_) {
      if (evaluatorA_.hasSurfaceArea()) {
        areaA_   = evaluatorA_.getSurfaceArea();
        volumeA_ = evaluatorA_.getVolume();
      } else {
        int isd;
        StuntDouble* sd;
        std::vector<StuntDouble*> aSites;
        seleManA_.setSelectionSet(evaluatorA_.evaluate());
        for (sd = seleManA_.beginSelected(isd); sd != NULL;
             sd = seleManA_.nextSelected(isd)) {
          aSites.push_back(sd);
        }
#if defined(HAVE_QHULL)
        ConvexHull* surfaceMeshA = new ConvexHull();
        surfaceMeshA->computeHull(aSites);
        areaA_   = surfaceMeshA->getArea();
        volumeA_ = surfaceMeshA->getVolume();
        delete surfaceMeshA;
#else
        snprintf(
            painCave.errMsg, MAX_SIM_ERROR_MSG_LENGTH,
            "RNEMD::getDividingArea : Hull calculation is not possible\n"
            "\twithout libqhull. Please rebuild OpenMD with qhull enabled.");
        painCave.severity = OPENMD_ERROR;
        painCave.isFatal  = 1;
        simError();
#endif
      }
    } else {
      if (usePeriodicBoundaryConditions_) {
        // in periodic boundaries, the surface area is twice the
        // area of the current box, normal to the privileged axis:
        switch (rnemdPrivilegedAxis_) {
        case rnemdX:
          areaA_ = 2.0 * snap->getYZarea();
          break;
        case rnemdY:
          areaA_ = 2.0 * snap->getXZarea();
          break;
        case rnemdZ:
        default:
          areaA_ = 2.0 * snap->getXYarea();
        }

        volumeA_ = areaA_ * slabWidth_;
      } else {
        // in non-periodic simulations, without explicitly setting
        // selections, the sphere radius sets the surface area of the
        // dividing surface:
        areaA_   = 4.0 * Constants::PI * std::pow(sphereARadius_, 2);
        volumeA_ = 4.0 * Constants::PI * std::pow(sphereARadius_, 3) / 3.0;
      }
    }

    if (hasSelectionB_) {
      if (evaluatorB_.hasSurfaceArea()) {
        areaB_   = evaluatorB_.getSurfaceArea();
        volumeB_ = evaluatorB_.getVolume();
      } else {
        int isd;
        StuntDouble* sd;
        std::vector<StuntDouble*> bSites;
        seleManB_.setSelectionSet(evaluatorB_.evaluate());
        for (sd = seleManB_.beginSelected(isd); sd != NULL;
             sd = seleManB_.nextSelected(isd)) {
          bSites.push_back(sd);
        }

#if defined(HAVE_QHULL)
        ConvexHull* surfaceMeshB = new ConvexHull();
        surfaceMeshB->computeHull(bSites);
        areaB_   = surfaceMeshB->getArea();
        volumeB_ = surfaceMeshB->getVolume();
        delete surfaceMeshB;
#else
        sprintf(
            painCave.errMsg, MAX_SIM_ERROR_MSG_LENGTH,
            "RNEMD::getDividingArea : Hull calculation is not possible\n"
            "\twithout libqhull. Please rebuild OpenMD with qhull enabled.");
        painCave.severity = OPENMD_ERROR;
        painCave.isFatal  = 1;
        simError();
#endif
      }
    } else {
      if (usePeriodicBoundaryConditions_) {
        // in periodic boundaries, the surface area is twice the
        // area of the current box, normal to the privileged axis:
        switch (rnemdPrivilegedAxis_) {
        case rnemdX:
          areaB_ = 2.0 * snap->getYZarea();
          break;
        case rnemdY:
          areaB_ = 2.0 * snap->getXZarea();
          break;
        case rnemdZ:
        default:
          areaB_ = 2.0 * snap->getXYarea();
        }

        volumeB_ = areaB_ * slabWidth_;
      } else {
        // in non-periodic simulations, without explicitly setting
        // selections, but if a sphereBradius has been set, just use that:
        areaB_ = 4.0 * Constants::PI * pow(sphereBRadius_, 2);
        Thermo thermo(info_);
        RealType hVol = thermo.getHullVolume();
        volumeB_ = hVol - 4.0 * Constants::PI * pow(sphereBRadius_, 3) / 3.0;
      }
    }

    dividingArea_    = min(areaA_, areaB_);
    hasDividingArea_ = true;
    return dividingArea_;
  }

  int RNEMD::getBin(Vector3d pos) {
    if (usePeriodicBoundaryConditions_) {
      currentSnap_->wrapVector(pos);

      return int(nBins_ *
                 (pos[rnemdPrivilegedAxis_] /
                      hmat_(rnemdPrivilegedAxis_, rnemdPrivilegedAxis_) +
                  0.5)) %
             nBins_;
    } else {
      Vector3d rPos = pos - coordinateOrigin_;
      return int(rPos.length() / binWidth_);
    }
  }
}  // namespace OpenMD::RNEMD<|MERGE_RESOLUTION|>--- conflicted
+++ resolved
@@ -100,24 +100,24 @@
     // Determine Flux Type
     std::map<std::string, RNEMDFluxType> stringToFluxType;
 
-    stringToFluxType["KE"]         = rnemdKE;
-    stringToFluxType["Px"]         = rnemdPx;
-    stringToFluxType["Py"]         = rnemdPy;
-    stringToFluxType["Pz"]         = rnemdPz;
-    stringToFluxType["Pvector"]    = rnemdPvector;
-    stringToFluxType["Lx"]         = rnemdLx;
-    stringToFluxType["Ly"]         = rnemdLy;
-    stringToFluxType["Lz"]         = rnemdLz;
-    stringToFluxType["Lvector"]    = rnemdLvector;
-    stringToFluxType["Particle"]   = rnemdParticle;
-    stringToFluxType["Particle+KE"]= rnemdParticleKE;
-    stringToFluxType["KE+Px"]      = rnemdKePx;
-    stringToFluxType["KE+Py"]      = rnemdKePy;
-    stringToFluxType["KE+Pvector"] = rnemdKePvector;
-    stringToFluxType["KE+Lx"]      = rnemdKeLx;
-    stringToFluxType["KE+Ly"]      = rnemdKeLy;
-    stringToFluxType["KE+Lz"]      = rnemdKeLz;
-    stringToFluxType["KE+Lvector"] = rnemdKeLvector;
+    stringToFluxType["KE"]          = rnemdKE;
+    stringToFluxType["Px"]          = rnemdPx;
+    stringToFluxType["Py"]          = rnemdPy;
+    stringToFluxType["Pz"]          = rnemdPz;
+    stringToFluxType["Pvector"]     = rnemdPvector;
+    stringToFluxType["Lx"]          = rnemdLx;
+    stringToFluxType["Ly"]          = rnemdLy;
+    stringToFluxType["Lz"]          = rnemdLz;
+    stringToFluxType["Lvector"]     = rnemdLvector;
+    stringToFluxType["Particle"]    = rnemdParticle;
+    stringToFluxType["Particle+KE"] = rnemdParticleKE;
+    stringToFluxType["KE+Px"]       = rnemdKePx;
+    stringToFluxType["KE+Py"]       = rnemdKePy;
+    stringToFluxType["KE+Pvector"]  = rnemdKePvector;
+    stringToFluxType["KE+Lx"]       = rnemdKeLx;
+    stringToFluxType["KE+Ly"]       = rnemdKeLy;
+    stringToFluxType["KE+Lz"]       = rnemdKeLz;
+    stringToFluxType["KE+Lvector"]  = rnemdKeLvector;
 
     if (rnemdParams->haveFluxType()) {
       rnemdFluxTypeLabel_ = rnemdParams->getFluxType();
@@ -632,7 +632,7 @@
               DOF += 3;
             }
           }
-          
+
           L  = mass * cross(rPos, vel);
           I  = outProduct(rPos, rPos) * mass;
           r2 = rPos.lengthSquare();
@@ -809,20 +809,13 @@
         }
 
         if (outputMask_[TEMPERATURE]) {
-<<<<<<< HEAD
-          temp = 2.0 * binKE[i] /
-                 (binDOF[i] * Constants::kb * Constants::energyConvert);
-          data_[TEMPERATURE].accumulator[i]->add(temp);
-=======
           if (binDOF[i] > 0) {
             temp = 2.0 * binKE[i] /
                    (binDOF[i] * Constants::kb * Constants::energyConvert);
-            dynamic_cast<Accumulator*>(data_[TEMPERATURE].accumulator[i])
-                ->add(temp);
+            data_[TEMPERATURE].accumulator[i]->add(temp);
           } else {
             std::cerr << "No degrees of freedom in this bin?\n";
           }
->>>>>>> cfa1ce93
         }
       }
     }
