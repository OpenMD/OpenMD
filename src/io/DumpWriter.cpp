--- conflicted
+++ resolved
@@ -65,11 +65,6 @@
     : info_(info), filename_(info->getDumpFileName()), eorFilename_(info->getFinalConfigFileName()){
 
     Globals* simParams = info->getSimParams();
-<<<<<<< HEAD
-    needCompression_ = simParams->getCompressDumpFile();
-    needForceVector_ = simParams->getOutputForceVector();
-    needParticlePot_ = simParams->getOutputParticlePotential();
-=======
     needCompression_   = simParams->getCompressDumpFile();
     needForceVector_   = simParams->getOutputForceVector();
     needParticlePot_   = simParams->getOutputParticlePotential();
@@ -82,7 +77,6 @@
       doSiteData_ = false;
     }
 
->>>>>>> dbc11772
     createDumpFile_ = true;
 #ifdef HAVE_LIBZ
     if (needCompression_) {
@@ -120,11 +114,6 @@
     Globals* simParams = info->getSimParams();
     eorFilename_ = filename_.substr(0, filename_.rfind(".")) + ".eor";    
 
-<<<<<<< HEAD
-    needCompression_ = simParams->getCompressDumpFile();
-    needForceVector_ = simParams->getOutputForceVector();
-    needParticlePot_ = simParams->getOutputParticlePotential();
-=======
     needCompression_   = simParams->getCompressDumpFile();
     needForceVector_   = simParams->getOutputForceVector();
     needParticlePot_   = simParams->getOutputParticlePotential();
@@ -137,7 +126,6 @@
       doSiteData_ = false;
     }
 
->>>>>>> dbc11772
     createDumpFile_ = true;
 #ifdef HAVE_LIBZ
     if (needCompression_) {
@@ -175,12 +163,6 @@
     Globals* simParams = info->getSimParams();
     eorFilename_ = filename_.substr(0, filename_.rfind(".")) + ".eor";    
     
-<<<<<<< HEAD
-    needCompression_ = simParams->getCompressDumpFile();
-    needForceVector_ = simParams->getOutputForceVector();
-    needParticlePot_ = simParams->getOutputParticlePotential();
-    
-=======
     needCompression_   = simParams->getCompressDumpFile();
     needForceVector_   = simParams->getOutputForceVector();
     needParticlePot_   = simParams->getOutputParticlePotential();
@@ -193,7 +175,6 @@
       doSiteData_ = false;
     }
 
->>>>>>> dbc11772
 #ifdef HAVE_LIBZ
     if (needCompression_) {
       filename_ += ".gz";
@@ -398,19 +379,11 @@
 	
       os << buffer;
 
-<<<<<<< HEAD
-     
-=======
->>>>>>> dbc11772
       for (int i = 1; i < nProc; ++i) {
 
         // receive the length of the string buffer that was
         // prepared by processor i
-<<<<<<< HEAD
-       
-=======
-
->>>>>>> dbc11772
+
         MPI_Bcast(&i, 1, MPI_INT,masterNode,MPI_COMM_WORLD);
         int recvLength;
         MPI_Recv(&recvLength, 1, MPI_INT, i, 0, MPI_COMM_WORLD, &istatus);
@@ -548,27 +521,7 @@
         line += tempBuffer;
       }      
     }
-<<<<<<< HEAD
-    if (needParticlePot_) {
-      type += "u";
-      RealType particlePot;
-
-      particlePot = integrableObject->getParticlePot();
-
-      if (isinf(particlePot) || isnan(particlePot)) {      
-        sprintf( painCave.errMsg,
-                 "DumpWriter detected a numerical error writing the particle "
-                 " potential for object %d", index);      
-        painCave.isFatal = 1;
-        simError();
-      }
-      sprintf(tempBuffer, " %13e", particlePot);
-      line += tempBuffer;
-    }
-    
-=======
-
->>>>>>> dbc11772
+
     sprintf(tempBuffer, "%10d %7s %s\n", index, type.c_str(), line.c_str());
     return std::string(tempBuffer);
   }
