/*
 * Copyright (c) 2007 The University of Notre Dame. All Rights Reserved.
 *
 * The University of Notre Dame grants you ("Licensee") a
 * non-exclusive, royalty free, license to use, modify and
 * redistribute this software in source and binary code form, provided
 * that the following conditions are met:
 *
 * 1. Redistributions of source code must retain the above copyright
 *    notice, this list of conditions and the following disclaimer.
 *
 * 2. Redistributions in binary form must reproduce the above copyright
 *    notice, this list of conditions and the following disclaimer in the
 *    documentation and/or other materials provided with the
 *    distribution.
 *
 * This software is provided "AS IS," without a warranty of any
 * kind. All express or implied conditions, representations and
 * warranties, including any implied warranty of merchantability,
 * fitness for a particular purpose or non-infringement, are hereby
 * excluded.  The University of Notre Dame and its licensors shall not
 * be liable for any damages suffered by licensee as a result of
 * using, modifying or distributing the software or its
 * derivatives. In no event will the University of Notre Dame or its
 * licensors be liable for any lost revenue, profit or data, or for
 * direct, indirect, special, consequential, incidental or punitive
 * damages, however caused and regardless of the theory of liability,
 * arising out of the use of or inability to use software, even if the
 * University of Notre Dame has been advised of the possibility of
 * such damages.
 *
 * SUPPORT OPEN SCIENCE!  If you use OpenMD or its source code in your
 * research, please cite the appropriate papers when you publish your
 * work.  Good starting points are:
 *                                                                      
 * [1]  Meineke, et al., J. Comp. Chem. 26, 252-271 (2005).             
 * [2]  Fennell & Gezelter, J. Chem. Phys. 124, 234104 (2006).          
 * [3]  Sun, Lin & Gezelter, J. Chem. Phys. 128, 234107 (2008).          
 * [4]  Kuang & Gezelter,  J. Chem. Phys. 133, 164101 (2010).
 * [5]  Vardeman, Stocker & Gezelter, J. Chem. Theory Comput. 7, 834 (2011).
 */
 
#include "io/NonBondedInteractionsSectionParser.hpp"
#include "types/AtomType.hpp"
#include "types/MorseInteractionType.hpp"
#include "types/MAWInteractionType.hpp"
#include "types/LennardJonesInteractionType.hpp"
#include "types/RepulsivePowerInteractionType.hpp"
#include "brains/ForceField.hpp"
#include "utils/simError.h"
namespace OpenMD {

  NonBondedInteractionsSectionParser::NonBondedInteractionsSectionParser(ForceFieldOptions& options) : options_(options){
    setSectionName("NonBondedInteractions");
    
    stringToEnumMap_["MAW"] =  MAW;                
    stringToEnumMap_["ShiftedMorse"] =  ShiftedMorse;
    stringToEnumMap_["LennardJones"] = LennardJones;
    stringToEnumMap_["RepulsiveMorse"] = RepulsiveMorse;
    stringToEnumMap_["RepulsivePower"] = RepulsivePower;
    
  }
  
  void NonBondedInteractionsSectionParser::parseLine(ForceField& ff,const std::string& line, int lineNo){
    StringTokenizer tokenizer(line);
<<<<<<< HEAD

=======
>>>>>>> b95d02ac
    int nTokens = tokenizer.countTokens();
    
    if (nTokens < 3) {
      sprintf(painCave.errMsg, "NonBondedInteractionsSectionParser Error: Not enough tokens at line %d\n",
	      lineNo);
      painCave.isFatal = 1;
      simError();
    }
    
    std::string at1 = tokenizer.nextToken();
    std::string at2 = tokenizer.nextToken();
    std::string itype = tokenizer.nextToken();
    
    NonBondedInteractionTypeEnum nbit = getNonBondedInteractionTypeEnum(itype);
    nTokens -= 3;
    NonBondedInteractionType* interactionType;
    
    //switch is a nightmare to maintain
    switch(nbit) {
    case MAW :
      if (nTokens < 5) {
        sprintf(painCave.errMsg, "NonBondedInteractionsSectionParser Error: Not enough tokens at line %d\n",
                lineNo);
        painCave.isFatal = 1;
        simError();
      } else {
        RealType r_e = tokenizer.nextTokenAsDouble();
        RealType D_e = tokenizer.nextTokenAsDouble();
        RealType beta = tokenizer.nextTokenAsDouble();
        RealType ca1 = tokenizer.nextTokenAsDouble();
        RealType cb1 = tokenizer.nextTokenAsDouble();
        interactionType = new MAWInteractionType(D_e, beta, r_e, ca1, cb1);
      }
      break;
      
    case ShiftedMorse :
      if (nTokens < 3) {
        sprintf(painCave.errMsg, "NonBondedInteractionsSectionParser Error: Not enough tokens at line %d\n",
                lineNo);
        painCave.isFatal = 1;
        simError();
      } else {
        RealType r0 = tokenizer.nextTokenAsDouble();
        RealType D0 = tokenizer.nextTokenAsDouble();
        RealType beta0 = tokenizer.nextTokenAsDouble();
        interactionType = new MorseInteractionType(D0, beta0, r0, mtShifted);
      }
      break;
      
    case RepulsiveMorse :
      if (nTokens < 3) {
        sprintf(painCave.errMsg, "NonBondedInteractionsSectionParser Error: Not enough tokens at line %d\n",
                lineNo);
        painCave.isFatal = 1;
        simError();
      } else {
        RealType r0 = tokenizer.nextTokenAsDouble();
        RealType D0 = tokenizer.nextTokenAsDouble();
        RealType beta0 = tokenizer.nextTokenAsDouble();
        interactionType = new MorseInteractionType(D0, beta0, r0, mtRepulsive);
      }
      break;
      
    case LennardJones :
      if (nTokens < 2) {
        sprintf(painCave.errMsg, "NonBondedInteractionsSectionParser Error: Not enough tokens at line %d\n",
                lineNo);
        painCave.isFatal = 1;
        simError();
      } else {
        RealType sigma = tokenizer.nextTokenAsDouble();
        RealType epsilon = tokenizer.nextTokenAsDouble();
        interactionType = new LennardJonesInteractionType(sigma, epsilon);
      }
      break;

    case RepulsivePower :
      if (nTokens < 3) {
        sprintf(painCave.errMsg, "NonBondedInteractionsSectionParser Error: Not enough tokens at line %d\n",
                lineNo);
        painCave.isFatal = 1;
        simError();
      } else {
        RealType sigma = tokenizer.nextTokenAsDouble();
        RealType epsilon = tokenizer.nextTokenAsDouble();
        int nRep = tokenizer.nextTokenAsInt();
        interactionType = new RepulsivePowerInteractionType(sigma, epsilon, nRep);
      }
      break;
      
    case Unknown :
    default:
      sprintf(painCave.errMsg, "NonBondedInteractionsSectionParser Error: Unknown Interaction Type at line %d\n",
	      lineNo);
      painCave.isFatal = 1;
      simError();
      
      break;
            
    }
    
    if (interactionType != NULL) {
      ff.addNonBondedInteractionType(at1, at2, interactionType);
    }
    
  }
  
  NonBondedInteractionsSectionParser::NonBondedInteractionTypeEnum NonBondedInteractionsSectionParser::getNonBondedInteractionTypeEnum(const std::string& str) {
    std::map<std::string, NonBondedInteractionTypeEnum>::iterator i;
    i = stringToEnumMap_.find(str);
    
    return i == stringToEnumMap_.end() ? Unknown : i->second;
  }
  
} //end namespace OpenMD
<|MERGE_RESOLUTION|>--- conflicted
+++ resolved
@@ -63,10 +63,6 @@
   
   void NonBondedInteractionsSectionParser::parseLine(ForceField& ff,const std::string& line, int lineNo){
     StringTokenizer tokenizer(line);
-<<<<<<< HEAD
-
-=======
->>>>>>> b95d02ac
     int nTokens = tokenizer.countTokens();
     
     if (nTokens < 3) {
