--- conflicted
+++ resolved
@@ -71,26 +71,6 @@
       std::string atomTypeName = tokenizer.nextToken();    
       AtomType* atomType = ff.getAtomType(atomTypeName);
       if (atomType != NULL) {
-<<<<<<< HEAD
-        DirectionalAtomType* dAtomType = dynamic_cast<DirectionalAtomType*>(atomType);        
-        if (dAtomType != NULL) {
-          GayBerneParam gayBerne;
-          gayBerne.GB_d = tokenizer.nextTokenAsDouble();
-          gayBerne.GB_l = tokenizer.nextTokenAsDouble();  
-          gayBerne.GB_eps_X = tokenizer.nextTokenAsDouble();
-          gayBerne.GB_eps_S = tokenizer.nextTokenAsDouble();
-          gayBerne.GB_eps_E = tokenizer.nextTokenAsDouble();
-          gayBerne.GB_dw = tokenizer.nextTokenAsDouble();          
-          dAtomType->addProperty(new GayBerneParamGenericData("GayBerne", gayBerne));
-          dAtomType->setGayBerne();
-        } else {
-          sprintf(painCave.errMsg, "GayBerneAtomTypesSectionParser: Can not find matching DirectionalAtomType %s\n"
-                  "\tfor this GayBerne atom type\n",
-                  atomTypeName.c_str());
-          painCave.isFatal = 1;
-          simError();                   
-        }
-=======
 
         RealType GB_d = tokenizer.nextTokenAsDouble();
         RealType GB_l = tokenizer.nextTokenAsDouble();  
@@ -102,7 +82,6 @@
         GayBerneAdapter gba = GayBerneAdapter(atomType);
         gba.makeGayBerne(GB_d, GB_l, GB_eps_X, GB_eps_S, GB_eps_E, GB_dw);
         
->>>>>>> dbc11772
       } else {
         sprintf(painCave.errMsg, "GayBerneAtomTypesSectionParser: Can not find matching AtomType %s\n"
                 "\tfor this GayBerne atom type\n",
