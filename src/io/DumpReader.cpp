--- conflicted
+++ resolved
@@ -142,10 +142,7 @@
       bool foundOpenSnapshotTag = false;
       bool foundClosedSnapshotTag = false;
 
-<<<<<<< HEAD
-=======
       int lineNo = 0; 
->>>>>>> b95d02ac
       while(inFile_->getline(buffer, bufferSize)) {
         ++lineNo;
         
