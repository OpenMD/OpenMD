--- conflicted
+++ resolved
@@ -76,16 +76,9 @@
       inFile_ =
           std::ifstream(filename_.c_str(), ifstream::in | ifstream::binary);
 
-<<<<<<< HEAD
       if (inFile_.fail()) {
         snprintf(painCave.errMsg, MAX_SIM_ERROR_MSG_LENGTH,
                  "DumpReader: Cannot open file: %s\n", filename_.c_str());
-=======
-      if (inFile_->fail()) {
-        snprintf(painCave.errMsg, MAX_SIM_ERROR_MSG_LENGTH,
-		 "DumpReader: Cannot open file: %s\n",
-                filename_.c_str());
->>>>>>> 387d723e
         painCave.isFatal = 1;
         simError();
       }
@@ -169,13 +162,8 @@
       // corrupted, we should discard it and give a warning message
       if (foundOpenSnapshotTag) {
         snprintf(painCave.errMsg, MAX_SIM_ERROR_MSG_LENGTH,
-<<<<<<< HEAD
                  "DumpReader: last frame in %s is invalid\n",
                  filename_.c_str());
-=======
-		 "DumpReader: last frame in %s is invalid\n",
-                filename_.c_str());
->>>>>>> 387d723e
         painCave.isFatal = 0;
         simError();
         framePos_.pop_back();
@@ -202,44 +190,31 @@
   void DumpReader::readFrame(int whichFrame) {
     if (!isScanned_) scanFile();
 
-<<<<<<< HEAD
-    int storageLayout = info_->getSnapshotManager()->getStorageLayout();
-
-    needPos_        = (storageLayout & DataStorage::dslPosition) ? true : false;
-    needVel_        = (storageLayout & DataStorage::dslVelocity) ? true : false;
-    needQuaternion_ = (storageLayout & DataStorage::dslAmat ||
-                       storageLayout & DataStorage::dslDipole ||
-                       storageLayout & DataStorage::dslQuadrupole) ?
-                          true :
-                          false;
-    needAngMom_ =
-        (storageLayout & DataStorage::dslAngularMomentum) ? true : false;
+    int asl  = info_->getSnapshotManager()->getAtomStorageLayout();
+    int rbsl = info_->getSnapshotManager()->getRigidBodyStorageLayout();
+
+    needPos_ =
+        (asl & DataStorage::dslPosition || rbsl & DataStorage::dslPosition) ?
+            true :
+            false;
+    needVel_ =
+        (asl & DataStorage::dslVelocity || rbsl & DataStorage::dslVelocity) ?
+            true :
+            false;
+    needQuaternion_ =
+        (asl & DataStorage::dslAmat || asl & DataStorage::dslDipole ||
+         asl & DataStorage::dslQuadrupole || rbsl & DataStorage::dslAmat ||
+         rbsl & DataStorage::dslDipole || rbsl & DataStorage::dslQuadrupole) ?
+            true :
+            false;
+    needAngMom_ = (asl & DataStorage::dslAngularMomentum ||
+                   rbsl & DataStorage::dslAngularMomentum) ?
+                      true :
+                      false;
 
     // some dump files contain the efield, but we should only parse
     // and set the field if we have actually allocated memory for it
-    readField_ = (storageLayout & DataStorage::dslElectricField) ? true : false;
-=======
-    int asl = info_->getSnapshotManager()->getAtomStorageLayout();
-    int rbsl = info_->getSnapshotManager()->getRigidBodyStorageLayout();
-
-    needPos_ = (asl & DataStorage::dslPosition ||
-		rbsl & DataStorage::dslPosition) ? true : false;
-    needVel_ = (asl & DataStorage::dslVelocity ||
-		rbsl & DataStorage::dslVelocity)  ? true : false;
-    needQuaternion_ = (asl & DataStorage::dslAmat ||
-		       asl & DataStorage::dslDipole ||
-		       asl & DataStorage::dslQuadrupole ||
-		       rbsl & DataStorage::dslAmat ||
-		       rbsl & DataStorage::dslDipole ||
-		       rbsl & DataStorage::dslQuadrupole) ? true : false;
-    needAngMom_ = (asl & DataStorage::dslAngularMomentum ||
-		   rbsl & DataStorage::dslAngularMomentum) ? true : false;
-    
-    // some dump files contain the efield, but we should only parse
-    // and set the field if we have actually allocated memory for it
-    readField_ = (asl &
-		  DataStorage::dslElectricField) ? true : false;
->>>>>>> 387d723e
+    readField_ = (asl & DataStorage::dslElectricField) ? true : false;
 
     readSet(whichFrame);
 
@@ -309,11 +284,7 @@
     line = buffer;
     if (line.find("<Snapshot>") == std::string::npos) {
       snprintf(painCave.errMsg, MAX_SIM_ERROR_MSG_LENGTH,
-<<<<<<< HEAD
                "DumpReader Error: can not find <Snapshot>\n");
-=======
-	       "DumpReader Error: can not find <Snapshot>\n");
->>>>>>> 387d723e
       painCave.isFatal = 1;
       simError();
     }
@@ -357,12 +328,7 @@
 
     if (nTokens < 2) {
       snprintf(painCave.errMsg, MAX_SIM_ERROR_MSG_LENGTH,
-<<<<<<< HEAD
                "DumpReader Error: Not enough Tokens.\n%s\n", line.c_str());
-=======
-	       "DumpReader Error: Not enough Tokens.\n%s\n",
-              line.c_str());
->>>>>>> 387d723e
       painCave.isFatal = 1;
       simError();
     }
@@ -553,12 +519,7 @@
 
     if (nTokens < 2) {
       snprintf(painCave.errMsg, MAX_SIM_ERROR_MSG_LENGTH,
-<<<<<<< HEAD
                "DumpReader Error: Not enough Tokens.\n%s\n", line.c_str());
-=======
-	       "DumpReader Error: Not enough Tokens.\n%s\n",
-              line.c_str());
->>>>>>> 387d723e
       painCave.isFatal = 1;
       simError();
     }
@@ -716,11 +677,7 @@
 
     if (line.find("<FrameData>") == std::string::npos) {
       snprintf(painCave.errMsg, MAX_SIM_ERROR_MSG_LENGTH,
-<<<<<<< HEAD
                "DumpReader Error: Missing <FrameData>\n");
-=======
-	       "DumpReader Error: Missing <FrameData>\n");
->>>>>>> 387d723e
       painCave.isFatal = 1;
       simError();
     }
@@ -733,12 +690,7 @@
       StringTokenizer tokenizer(line, " ;\t\n\r{}:,");
       if (!tokenizer.hasMoreTokens()) {
         snprintf(painCave.errMsg, MAX_SIM_ERROR_MSG_LENGTH,
-<<<<<<< HEAD
                  "DumpReader Error: Not enough Tokens.\n%s\n", line.c_str());
-=======
-		 "DumpReader Error: Not enough Tokens.\n%s\n",
-		 line.c_str());
->>>>>>> 387d723e
         painCave.isFatal = 1;
         simError();
       }
