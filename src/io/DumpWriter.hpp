/*
 * Copyright (c) 2009 The University of Notre Dame. All Rights Reserved.
 *
 * The University of Notre Dame grants you ("Licensee") a
 * non-exclusive, royalty free, license to use, modify and
 * redistribute this software in source and binary code form, provided
 * that the following conditions are met:
 *
 * 1. Redistributions of source code must retain the above copyright
 *    notice, this list of conditions and the following disclaimer.
 *
 * 2. Redistributions in binary form must reproduce the above copyright
 *    notice, this list of conditions and the following disclaimer in the
 *    documentation and/or other materials provided with the
 *    distribution.
 *
 * This software is provided "AS IS," without a warranty of any
 * kind. All express or implied conditions, representations and
 * warranties, including any implied warranty of merchantability,
 * fitness for a particular purpose or non-infringement, are hereby
 * excluded.  The University of Notre Dame and its licensors shall not
 * be liable for any damages suffered by licensee as a result of
 * using, modifying or distributing the software or its
 * derivatives. In no event will the University of Notre Dame or its
 * licensors be liable for any lost revenue, profit or data, or for
 * direct, indirect, special, consequential, incidental or punitive
 * damages, however caused and regardless of the theory of liability,
 * arising out of the use of or inability to use software, even if the
 * University of Notre Dame has been advised of the possibility of
 * such damages.
 *
 * SUPPORT OPEN SCIENCE!  If you use OpenMD or its source code in your
 * research, please cite the appropriate papers when you publish your
 * work.  Good starting points are:
 *                                                                      
 * [1]  Meineke, et al., J. Comp. Chem. 26, 252-271 (2005).             
 * [2]  Fennell & Gezelter, J. Chem. Phys. 124, 234104 (2006).          
 * [3]  Sun, Lin & Gezelter, J. Chem. Phys. 128, 24107 (2008).          
 * [4]  Kuang & Gezelter,  J. Chem. Phys. 133, 164101 (2010).
 * [5]  Vardeman, Stocker & Gezelter, J. Chem. Theory Comput. 7, 834 (2011).
 */
 
#ifndef IO_DUMPWRITER_HPP
#define IO_DUMPWRITER_HPP

#define _LARGEFILE_SOURCE64
#ifndef _FILE_OFFSET_BITS
#define _FILE_OFFSET_BITS 64
#endif
#include <iostream>
#include <fstream>
#include <string>
#include <string.h>
#include <stdio.h>
#include <stdlib.h>
// #include <unistd.h>
#include <sys/types.h>
#include <sys/stat.h>

#include "primitives/Atom.hpp"
#include "brains/SimInfo.hpp"
#include "brains/Thermo.hpp"
#include "primitives/StuntDouble.hpp"

namespace OpenMD {

  /**
   * @class DumpWriter DumpWriter.hpp "io/DumpWriter.hpp"
   * @todo 
   */
  class DumpWriter{

  public:
    DumpWriter(SimInfo* info);
    DumpWriter(SimInfo* info, const std::string& filename);
    DumpWriter(SimInfo* info, const std::string& filename,  bool writeDumpFile);
    ~DumpWriter();

    void writeDumpAndEor();
    void writeDump();
    void writeEor();
    
  private:  
        
    void writeFrame(std::ostream& os);
    void writeFrameProperties(std::ostream& os, Snapshot* s);
    std::string prepareDumpLine(StuntDouble* sd);
    std::string prepareSiteLine(StuntDouble* sd, int ioIndex, int siteIndex);
    std::ostream* createOStream(const std::string& filename);
    void writeClosing(std::ostream& os);
    
    SimInfo* info_;
    std::string filename_;
    std::ostream* dumpFile_;
    std::string eorFilename_;
    bool needCompression_;
    bool needForceVector_;
    bool needParticlePot_;
<<<<<<< HEAD
=======
    bool needFlucQ_;
    bool needElectricField_;
    bool doSiteData_;
>>>>>>> dbc11772
    bool createDumpFile_;
  };

}
#endif //#define IO_DUMPWRITER_HPP<|MERGE_RESOLUTION|>--- conflicted
+++ resolved
@@ -96,12 +96,9 @@
     bool needCompression_;
     bool needForceVector_;
     bool needParticlePot_;
-<<<<<<< HEAD
-=======
     bool needFlucQ_;
     bool needElectricField_;
     bool doSiteData_;
->>>>>>> dbc11772
     bool createDumpFile_;
   };
 
