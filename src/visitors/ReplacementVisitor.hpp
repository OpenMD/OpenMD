--- conflicted
+++ resolved
@@ -85,51 +85,6 @@
       visitorName = "SSDAtomVisitor";
       
       /// these are the atom names we can replace with a fixed structure
-<<<<<<< HEAD
-        addReplacedAtomName("SSD");
-        addReplacedAtomName("SSD_E");
-        addReplacedAtomName("SSD_RF");
-        addReplacedAtomName("SSD1");
-        addReplacedAtomName("TAP");
-        addReplacedAtomName("TRED");
-        
-        // this is the reference structure we'll use for the replacement:
-        addSite("H", Vector3d(0.0, -0.75695, 0.5206));
-        addSite("H", Vector3d(0.0,  0.75695, 0.5206));
-        addSite("O", Vector3d(0.0,  0.0,    -0.0654));
-        addSite("X", Vector3d(0.0,  0.0,     0.0   ), Vector3d(0,0,1));
-    }
-  };  
-
-  class GBtailVisitor : public ReplacementVisitor{
-  public:
-    GBtailVisitor(SimInfo* info) : ReplacementVisitor(info) {
-      visitorName = "GBtailVisitor";
-      
-      
-      /// these are the atom names we can replace with a fixed structure
-        addReplacedAtomName("GBtail");
-        
-        // this is the reference structure we'll use for the replacement:
-        addSite("C", Vector3d(0.0, 0.0, 9.0));
-        addSite("C", Vector3d(0.0, 0.0, 0.0));
-        addSite("C", Vector3d(0.0, 0.0, -9.0));
-    }
-  };  
-  
-  class GBheadVisitor : public ReplacementVisitor{
-  public:
-    GBheadVisitor(SimInfo* info) : ReplacementVisitor(info) {
-      visitorName = "GBheadVisitor";
-      
-      /// these are the atom names we can replace with a fixed structure
-        addReplacedAtomName("GBhead");
-        
-        // this is the reference structure we'll use for the replacement:
-        addSite("N", Vector3d(0.0, 0.0, 3.5));
-        addSite("C", Vector3d(0.0, 0.0, 0.0));
-        addSite("P", Vector3d(0.0, 0.0, -3.5));
-=======
       addReplacedAtomName("SSD");
       addReplacedAtomName("SSD_E");
       addReplacedAtomName("SSD_RF");
@@ -142,7 +97,6 @@
       addSite("H", Vector3d(0.0,  0.75695, 0.5206));
       addSite("O", Vector3d(0.0,  0.0,    -0.0654));
       addSite("X", Vector3d(0.0,  0.0,     0.0   ), Vector3d(0,0,1));
->>>>>>> dbc11772
     }
   };
   
@@ -161,10 +115,6 @@
       addSite("C", Vector3d(0.0, 0.0, -9.0));
     }
   };  
-<<<<<<< HEAD
-
-
-=======
   
   class GBheadVisitor : public ReplacementVisitor{
   public:
@@ -180,6 +130,5 @@
       addSite("P", Vector3d(0.0, 0.0, -3.5));
     }
   };      
->>>>>>> dbc11772
 }//namespace OpenMD
 #endif