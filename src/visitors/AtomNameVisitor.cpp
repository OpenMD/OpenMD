/*
 * Copyright (c) 2005 The University of Notre Dame. All Rights Reserved.
 *
 * The University of Notre Dame grants you ("Licensee") a
 * non-exclusive, royalty free, license to use, modify and
 * redistribute this software in source and binary code form, provided
 * that the following conditions are met:
 *
 * 1. Redistributions of source code must retain the above copyright
 *    notice, this list of conditions and the following disclaimer.
 *
 * 2. Redistributions in binary form must reproduce the above copyright
 *    notice, this list of conditions and the following disclaimer in the
 *    documentation and/or other materials provided with the
 *    distribution.
 *
 * This software is provided "AS IS," without a warranty of any
 * kind. All express or implied conditions, representations and
 * warranties, including any implied warranty of merchantability,
 * fitness for a particular purpose or non-infringement, are hereby
 * excluded.  The University of Notre Dame and its licensors shall not
 * be liable for any damages suffered by licensee as a result of
 * using, modifying or distributing the software or its
 * derivatives. In no event will the University of Notre Dame or its
 * licensors be liable for any lost revenue, profit or data, or for
 * direct, indirect, special, consequential, incidental or punitive
 * damages, however caused and regardless of the theory of liability,
 * arising out of the use of or inability to use software, even if the
 * University of Notre Dame has been advised of the possibility of
 * such damages.
 *
 * SUPPORT OPEN SCIENCE!  If you use OpenMD or its source code in your
 * research, please cite the appropriate papers when you publish your
 * work.  Good starting points are:
 *                                                                      
 * [1]  Meineke, et al., J. Comp. Chem. 26, 252-271 (2005).             
 * [2]  Fennell & Gezelter, J. Chem. Phys. 124, 234104 (2006).          
 * [3]  Sun, Lin & Gezelter, J. Chem. Phys. 128, 234107 (2008).          
 * [4]  Vardeman, Stocker & Gezelter, J. Chem. Theory Comput. 7, 834 (2011).                        
 */
#include <sstream> 
#include <fstream>
#include "visitors/AtomNameVisitor.hpp"
#include "utils/Trim.hpp"
#include "utils/StringTokenizer.hpp"
#include "brains/SimInfo.hpp"


namespace OpenMD {
  AtomNameVisitor::AtomNameVisitor(SimInfo* info) : BaseVisitor(), 
                                                    info_(info) {
    visitorName = "AtomNameVisitor";
    ff_ = info_->getForceField();
  }
  
  
  void AtomNameVisitor::visitAtom(Atom* atom) {
    AtomData* atomData;
    GenericData* data;    
    
    data = atom->getPropertyByName("ATOMDATA");
    if(data != NULL){
      atomData = dynamic_cast<AtomData*>(data);  
      if(atomData == NULL){
	std::cerr << "can not get Atom Data from " << atom->getType() 
                  << std::endl;
	atomData = new AtomData; 
<<<<<<< HEAD
      }
    } else {
      atomData = new AtomData;      
=======
      } else {
      }
    } else {
      atomData = new AtomData;
>>>>>>> b95d02ac
    }
    
    std::vector<AtomInfo*>::iterator i;
    for (AtomInfo* atomInfo = atomData->beginAtomInfo(i); 
         atomInfo != NULL; 
         atomInfo = atomData->nextAtomInfo(i)) {
      
      // query the force field for the AtomType associated with this
      // atomTypeName:
      AtomType* at = ff_->getAtomType(atomInfo->atomTypeName);
      // get the chain of base types for this atom type:
      std::vector<AtomType*> ayb = at->allYourBase();
      // use the last type in the chain of base types for the name:
      std::string bn = ayb[ayb.size()-1]->getName();
      
      atomInfo->atomTypeName = bn;      
    }
  }
  
  void AtomNameVisitor::visit(RigidBody* rb) {
    std::vector<Atom*>::iterator i;
    
    for (Atom* atom = rb->beginAtom(i); atom != NULL; atom = rb->nextAtom(i)) {
      visit(atom);
    }
  }
  
  
  const std::string AtomNameVisitor::toString() {
    char   buffer[65535];
    std::string result;
    
    sprintf(buffer,
            "------------------------------------------------------------------\n");
    result += buffer;
    
    sprintf(buffer, "Visitor name: %s\n", visitorName.c_str());
    result += buffer;
    
    sprintf(buffer,
            "Visitor Description: print base atom types\n");
    result += buffer;
    
    sprintf(buffer,
            "------------------------------------------------------------------\n");
    result += buffer;
    
    return result;
  }
  
}
<|MERGE_RESOLUTION|>--- conflicted
+++ resolved
@@ -1,128 +1,122 @@
-/*
- * Copyright (c) 2005 The University of Notre Dame. All Rights Reserved.
- *
- * The University of Notre Dame grants you ("Licensee") a
- * non-exclusive, royalty free, license to use, modify and
- * redistribute this software in source and binary code form, provided
- * that the following conditions are met:
- *
- * 1. Redistributions of source code must retain the above copyright
- *    notice, this list of conditions and the following disclaimer.
- *
- * 2. Redistributions in binary form must reproduce the above copyright
- *    notice, this list of conditions and the following disclaimer in the
- *    documentation and/or other materials provided with the
- *    distribution.
- *
- * This software is provided "AS IS," without a warranty of any
- * kind. All express or implied conditions, representations and
- * warranties, including any implied warranty of merchantability,
- * fitness for a particular purpose or non-infringement, are hereby
- * excluded.  The University of Notre Dame and its licensors shall not
- * be liable for any damages suffered by licensee as a result of
- * using, modifying or distributing the software or its
- * derivatives. In no event will the University of Notre Dame or its
- * licensors be liable for any lost revenue, profit or data, or for
- * direct, indirect, special, consequential, incidental or punitive
- * damages, however caused and regardless of the theory of liability,
- * arising out of the use of or inability to use software, even if the
- * University of Notre Dame has been advised of the possibility of
- * such damages.
- *
- * SUPPORT OPEN SCIENCE!  If you use OpenMD or its source code in your
- * research, please cite the appropriate papers when you publish your
- * work.  Good starting points are:
- *                                                                      
- * [1]  Meineke, et al., J. Comp. Chem. 26, 252-271 (2005).             
- * [2]  Fennell & Gezelter, J. Chem. Phys. 124, 234104 (2006).          
- * [3]  Sun, Lin & Gezelter, J. Chem. Phys. 128, 234107 (2008).          
- * [4]  Vardeman, Stocker & Gezelter, J. Chem. Theory Comput. 7, 834 (2011).                        
- */
-#include <sstream> 
-#include <fstream>
-#include "visitors/AtomNameVisitor.hpp"
-#include "utils/Trim.hpp"
-#include "utils/StringTokenizer.hpp"
-#include "brains/SimInfo.hpp"
-
-
-namespace OpenMD {
-  AtomNameVisitor::AtomNameVisitor(SimInfo* info) : BaseVisitor(), 
-                                                    info_(info) {
-    visitorName = "AtomNameVisitor";
-    ff_ = info_->getForceField();
-  }
-  
-  
-  void AtomNameVisitor::visitAtom(Atom* atom) {
-    AtomData* atomData;
-    GenericData* data;    
-    
-    data = atom->getPropertyByName("ATOMDATA");
-    if(data != NULL){
-      atomData = dynamic_cast<AtomData*>(data);  
-      if(atomData == NULL){
-	std::cerr << "can not get Atom Data from " << atom->getType() 
-                  << std::endl;
-	atomData = new AtomData; 
-<<<<<<< HEAD
-      }
-    } else {
-      atomData = new AtomData;      
-=======
-      } else {
-      }
-    } else {
-      atomData = new AtomData;
->>>>>>> b95d02ac
-    }
-    
-    std::vector<AtomInfo*>::iterator i;
-    for (AtomInfo* atomInfo = atomData->beginAtomInfo(i); 
-         atomInfo != NULL; 
-         atomInfo = atomData->nextAtomInfo(i)) {
-      
-      // query the force field for the AtomType associated with this
-      // atomTypeName:
-      AtomType* at = ff_->getAtomType(atomInfo->atomTypeName);
-      // get the chain of base types for this atom type:
-      std::vector<AtomType*> ayb = at->allYourBase();
-      // use the last type in the chain of base types for the name:
-      std::string bn = ayb[ayb.size()-1]->getName();
-      
-      atomInfo->atomTypeName = bn;      
-    }
-  }
-  
-  void AtomNameVisitor::visit(RigidBody* rb) {
-    std::vector<Atom*>::iterator i;
-    
-    for (Atom* atom = rb->beginAtom(i); atom != NULL; atom = rb->nextAtom(i)) {
-      visit(atom);
-    }
-  }
-  
-  
-  const std::string AtomNameVisitor::toString() {
-    char   buffer[65535];
-    std::string result;
-    
-    sprintf(buffer,
-            "------------------------------------------------------------------\n");
-    result += buffer;
-    
-    sprintf(buffer, "Visitor name: %s\n", visitorName.c_str());
-    result += buffer;
-    
-    sprintf(buffer,
-            "Visitor Description: print base atom types\n");
-    result += buffer;
-    
-    sprintf(buffer,
-            "------------------------------------------------------------------\n");
-    result += buffer;
-    
-    return result;
-  }
-  
-}
+/*
+ * Copyright (c) 2005 The University of Notre Dame. All Rights Reserved.
+ *
+ * The University of Notre Dame grants you ("Licensee") a
+ * non-exclusive, royalty free, license to use, modify and
+ * redistribute this software in source and binary code form, provided
+ * that the following conditions are met:
+ *
+ * 1. Redistributions of source code must retain the above copyright
+ *    notice, this list of conditions and the following disclaimer.
+ *
+ * 2. Redistributions in binary form must reproduce the above copyright
+ *    notice, this list of conditions and the following disclaimer in the
+ *    documentation and/or other materials provided with the
+ *    distribution.
+ *
+ * This software is provided "AS IS," without a warranty of any
+ * kind. All express or implied conditions, representations and
+ * warranties, including any implied warranty of merchantability,
+ * fitness for a particular purpose or non-infringement, are hereby
+ * excluded.  The University of Notre Dame and its licensors shall not
+ * be liable for any damages suffered by licensee as a result of
+ * using, modifying or distributing the software or its
+ * derivatives. In no event will the University of Notre Dame or its
+ * licensors be liable for any lost revenue, profit or data, or for
+ * direct, indirect, special, consequential, incidental or punitive
+ * damages, however caused and regardless of the theory of liability,
+ * arising out of the use of or inability to use software, even if the
+ * University of Notre Dame has been advised of the possibility of
+ * such damages.
+ *
+ * SUPPORT OPEN SCIENCE!  If you use OpenMD or its source code in your
+ * research, please cite the appropriate papers when you publish your
+ * work.  Good starting points are:
+ *                                                                      
+ * [1]  Meineke, et al., J. Comp. Chem. 26, 252-271 (2005).             
+ * [2]  Fennell & Gezelter, J. Chem. Phys. 124, 234104 (2006).          
+ * [3]  Sun, Lin & Gezelter, J. Chem. Phys. 128, 234107 (2008).          
+ * [4]  Vardeman, Stocker & Gezelter, J. Chem. Theory Comput. 7, 834 (2011).                        
+ */
+#include <sstream> 
+#include <fstream>
+#include "visitors/AtomNameVisitor.hpp"
+#include "utils/Trim.hpp"
+#include "utils/StringTokenizer.hpp"
+#include "brains/SimInfo.hpp"
+
+
+namespace OpenMD {
+  AtomNameVisitor::AtomNameVisitor(SimInfo* info) : BaseVisitor(), 
+                                                    info_(info) {
+    visitorName = "AtomNameVisitor";
+    ff_ = info_->getForceField();
+  }
+  
+  
+  void AtomNameVisitor::visitAtom(Atom* atom) {
+    AtomData* atomData;
+    GenericData* data;    
+    
+    data = atom->getPropertyByName("ATOMDATA");
+    if(data != NULL){
+      atomData = dynamic_cast<AtomData*>(data);  
+      if(atomData == NULL){
+	std::cerr << "can not get Atom Data from " << atom->getType() 
+                  << std::endl;
+	atomData = new AtomData; 
+      } else {
+      }
+    } else {
+      atomData = new AtomData;
+    }
+    
+    std::vector<AtomInfo*>::iterator i;
+    for (AtomInfo* atomInfo = atomData->beginAtomInfo(i); 
+         atomInfo != NULL; 
+         atomInfo = atomData->nextAtomInfo(i)) {
+      
+      // query the force field for the AtomType associated with this
+      // atomTypeName:
+      AtomType* at = ff_->getAtomType(atomInfo->atomTypeName);
+      // get the chain of base types for this atom type:
+      std::vector<AtomType*> ayb = at->allYourBase();
+      // use the last type in the chain of base types for the name:
+      std::string bn = ayb[ayb.size()-1]->getName();
+      
+      atomInfo->atomTypeName = bn;      
+    }
+  }
+  
+  void AtomNameVisitor::visit(RigidBody* rb) {
+    std::vector<Atom*>::iterator i;
+    
+    for (Atom* atom = rb->beginAtom(i); atom != NULL; atom = rb->nextAtom(i)) {
+      visit(atom);
+    }
+  }
+  
+  
+  const std::string AtomNameVisitor::toString() {
+    char   buffer[65535];
+    std::string result;
+    
+    sprintf(buffer,
+            "------------------------------------------------------------------\n");
+    result += buffer;
+    
+    sprintf(buffer, "Visitor name: %s\n", visitorName.c_str());
+    result += buffer;
+    
+    sprintf(buffer,
+            "Visitor Description: print base atom types\n");
+    result += buffer;
+    
+    sprintf(buffer,
+            "------------------------------------------------------------------\n");
+    result += buffer;
+    
+    return result;
+  }
+  
+}